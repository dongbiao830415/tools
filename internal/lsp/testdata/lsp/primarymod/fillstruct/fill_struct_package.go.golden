-- suggestedfix_fill_struct_package_10_14 --
package fillstruct

import (
	h2 "net/http"

	"golang.org/x/tools/internal/lsp/fillstruct/data"
)

func unexported() {
	a := data.B{
		ExportedInt: 0,
	}   //@suggestedfix("}", "refactor.rewrite")
	_ = h2.Client{} //@suggestedfix("}", "refactor.rewrite")
}

-- suggestedfix_fill_struct_package_11_16 --
package fillstruct

import (
	h2 "net/http"

	"golang.org/x/tools/internal/lsp/fillstruct/data"
)

func unexported() {
<<<<<<< HEAD
	a := data.A{}   //@suggestedfix("}", "refactor.rewrite")
	_ = h2.Client{
		Transport: nil,
		Jar:       nil,
		Timeout:   0,
=======
	a := data.B{}   //@suggestedfix("}", "refactor.rewrite")
	_ = h2.Client{
		Transport: nil,
		CheckRedirect: func(req *h2.Request, via []*h2.Request) error {
		},
		Jar:     nil,
		Timeout: 0,
>>>>>>> 59c6fc0b
	} //@suggestedfix("}", "refactor.rewrite")
}
<|MERGE_RESOLUTION|>--- conflicted
+++ resolved
@@ -24,13 +24,6 @@
 )
 
 func unexported() {
-<<<<<<< HEAD
-	a := data.A{}   //@suggestedfix("}", "refactor.rewrite")
-	_ = h2.Client{
-		Transport: nil,
-		Jar:       nil,
-		Timeout:   0,
-=======
 	a := data.B{}   //@suggestedfix("}", "refactor.rewrite")
 	_ = h2.Client{
 		Transport: nil,
@@ -38,6 +31,5 @@
 		},
 		Jar:     nil,
 		Timeout: 0,
->>>>>>> 59c6fc0b
 	} //@suggestedfix("}", "refactor.rewrite")
 }
