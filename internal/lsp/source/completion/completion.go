// Copyright 2018 The Go Authors. All rights reserved.
// Use of this source code is governed by a BSD-style
// license that can be found in the LICENSE file.

// Package completion provides core functionality for code completion in Go
// editors and tools.
package completion

import (
	"context"
	"fmt"
	"go/ast"
	"go/constant"
	"go/scanner"
	"go/token"
	"go/types"
	"math"
	"sort"
	"strconv"
	"strings"
	"sync"
	"time"
	"unicode"

	"golang.org/x/tools/go/ast/astutil"
	"golang.org/x/tools/internal/event"
	"golang.org/x/tools/internal/imports"
	"golang.org/x/tools/internal/lsp/fuzzy"
	"golang.org/x/tools/internal/lsp/protocol"
	"golang.org/x/tools/internal/lsp/snippet"
	"golang.org/x/tools/internal/lsp/source"
	errors "golang.org/x/xerrors"
)

type CompletionItem struct {
	// Label is the primary text the user sees for this completion item.
	Label string

	// Detail is supplemental information to present to the user.
	// This often contains the type or return type of the completion item.
	Detail string

	// InsertText is the text to insert if this item is selected.
	// Any of the prefix that has already been typed is not trimmed.
	// The insert text does not contain snippets.
	InsertText string

	Kind protocol.CompletionItemKind

	// An optional array of additional TextEdits that are applied when
	// selecting this completion.
	//
	// Additional text edits should be used to change text unrelated to the current cursor position
	// (for example adding an import statement at the top of the file if the completion item will
	// insert an unqualified type).
	AdditionalTextEdits []protocol.TextEdit

	// Depth is how many levels were searched to find this completion.
	// For example when completing "foo<>", "fooBar" is depth 0, and
	// "fooBar.Baz" is depth 1.
	Depth int

	// Score is the internal relevance score.
	// A higher score indicates that this completion item is more relevant.
	Score float64

	// snippet is the LSP snippet for the completion item. The LSP
	// specification contains details about LSP snippets. For example, a
	// snippet for a function with the following signature:
	//
	//     func foo(a, b, c int)
	//
	// would be:
	//
	//     foo(${1:a int}, ${2: b int}, ${3: c int})
	//
	// If Placeholders is false in the CompletionOptions, the above
	// snippet would instead be:
	//
	//     foo(${1:})
	snippet *snippet.Builder

	// Documentation is the documentation for the completion item.
	Documentation string

	// obj is the object from which this candidate was derived, if any.
	// obj is for internal use only.
	obj types.Object
}

// completionOptions holds completion specific configuration.
type completionOptions struct {
	unimported        bool
	documentation     bool
	fullDocumentation bool
	placeholders      bool
	literal           bool
	matcher           source.Matcher
	budget            time.Duration
}

// Snippet is a convenience returns the snippet if available, otherwise
// the InsertText.
// used for an item, depending on if the callee wants placeholders or not.
func (i *CompletionItem) Snippet() string {
	if i.snippet != nil {
		return i.snippet.String()
	}
	return i.InsertText
}

// Scoring constants are used for weighting the relevance of different candidates.
const (
	// stdScore is the base score for all completion items.
	stdScore float64 = 1.0

	// highScore indicates a very relevant completion item.
	highScore float64 = 10.0

	// lowScore indicates an irrelevant or not useful completion item.
	lowScore float64 = 0.01
)

// matcher matches a candidate's label against the user input. The
// returned score reflects the quality of the match. A score of zero
// indicates no match, and a score of one means a perfect match.
type matcher interface {
	Score(candidateLabel string) (score float32)
}

// prefixMatcher implements case sensitive prefix matching.
type prefixMatcher string

func (pm prefixMatcher) Score(candidateLabel string) float32 {
	if strings.HasPrefix(candidateLabel, string(pm)) {
		return 1
	}
	return -1
}

// insensitivePrefixMatcher implements case insensitive prefix matching.
type insensitivePrefixMatcher string

func (ipm insensitivePrefixMatcher) Score(candidateLabel string) float32 {
	if strings.HasPrefix(strings.ToLower(candidateLabel), string(ipm)) {
		return 1
	}
	return -1
}

// completer contains the necessary information for a single completion request.
type completer struct {
	snapshot source.Snapshot
	pkg      source.Package
	qf       types.Qualifier
	opts     *completionOptions

	// completionContext contains information about the trigger for this
	// completion request.
	completionContext completionContext

	// fh is a handle to the file associated with this completion request.
	fh source.FileHandle

	// filename is the name of the file associated with this completion request.
	filename string

	// file is the AST of the file associated with this completion request.
	file *ast.File

	// pos is the position at which the request was triggered.
	pos token.Pos

	// path is the path of AST nodes enclosing the position.
	path []ast.Node

	// seen is the map that ensures we do not return duplicate results.
	seen map[types.Object]bool

	// items is the list of completion items returned.
	items []CompletionItem

	// completionCallbacks is a list of callbacks to collect completions that
	// require expensive operations. This includes operations where we search
	// through the entire module cache.
	completionCallbacks []func(opts *imports.Options) error

	// surrounding describes the identifier surrounding the position.
	surrounding *Selection

	// inference contains information we've inferred about ideal
	// candidates such as the candidate's type.
	inference candidateInference

	// enclosingFunc contains information about the function enclosing
	// the position.
	enclosingFunc *funcInfo

	// enclosingCompositeLiteral contains information about the composite literal
	// enclosing the position.
	enclosingCompositeLiteral *compLitInfo

	// deepState contains the current state of our deep completion search.
	deepState deepCompletionState

	// matcher matches the candidates against the surrounding prefix.
	matcher matcher

	// methodSetCache caches the types.NewMethodSet call, which is relatively
	// expensive and can be called many times for the same type while searching
	// for deep completions.
	methodSetCache map[methodSetKey]*types.MethodSet

	// mapper converts the positions in the file from which the completion originated.
	mapper *protocol.ColumnMapper

	// startTime is when we started processing this completion request. It does
	// not include any time the request spent in the queue.
	startTime time.Time
}

// funcInfo holds info about a function object.
type funcInfo struct {
	// sig is the function declaration enclosing the position.
	sig *types.Signature

	// body is the function's body.
	body *ast.BlockStmt
}

type compLitInfo struct {
	// cl is the *ast.CompositeLit enclosing the position.
	cl *ast.CompositeLit

	// clType is the type of cl.
	clType types.Type

	// kv is the *ast.KeyValueExpr enclosing the position, if any.
	kv *ast.KeyValueExpr

	// inKey is true if we are certain the position is in the key side
	// of a key-value pair.
	inKey bool

	// maybeInFieldName is true if inKey is false and it is possible
	// we are completing a struct field name. For example,
	// "SomeStruct{<>}" will be inKey=false, but maybeInFieldName=true
	// because we _could_ be completing a field name.
	maybeInFieldName bool
}

type importInfo struct {
	importPath string
	name       string
	pkg        source.Package
}

type methodSetKey struct {
	typ         types.Type
	addressable bool
}

type completionContext struct {
	// triggerCharacter is the character used to trigger completion at current
	// position, if any.
	triggerCharacter string

	// triggerKind is information about how a completion was triggered.
	triggerKind protocol.CompletionTriggerKind

	// commentCompletion is true if we are completing a comment.
	commentCompletion bool

	// packageCompletion is true if we are completing a package name.
	packageCompletion bool
}

// A Selection represents the cursor position and surrounding identifier.
type Selection struct {
	content string
	cursor  token.Pos
	source.MappedRange
}

func (p Selection) Content() string {
	return p.content
}

func (p Selection) Start() token.Pos {
	return p.MappedRange.SpanRange().Start
}

func (p Selection) End() token.Pos {
	return p.MappedRange.SpanRange().End
}

func (p Selection) Prefix() string {
	return p.content[:p.cursor-p.SpanRange().Start]
}

func (p Selection) Suffix() string {
	return p.content[p.cursor-p.SpanRange().Start:]
}

func (c *completer) setSurrounding(ident *ast.Ident) {
	if c.surrounding != nil {
		return
	}
	if !(ident.Pos() <= c.pos && c.pos <= ident.End()) {
		return
	}

	c.surrounding = &Selection{
		content: ident.Name,
		cursor:  c.pos,
		// Overwrite the prefix only.
		MappedRange: source.NewMappedRange(c.snapshot.FileSet(), c.mapper, ident.Pos(), ident.End()),
	}

	c.setMatcherFromPrefix(c.surrounding.Prefix())
}

func (c *completer) setMatcherFromPrefix(prefix string) {
	switch c.opts.matcher {
	case source.Fuzzy:
		c.matcher = fuzzy.NewMatcher(prefix)
	case source.CaseSensitive:
		c.matcher = prefixMatcher(prefix)
	default:
		c.matcher = insensitivePrefixMatcher(strings.ToLower(prefix))
	}
}

func (c *completer) getSurrounding() *Selection {
	if c.surrounding == nil {
		c.surrounding = &Selection{
			content:     "",
			cursor:      c.pos,
			MappedRange: source.NewMappedRange(c.snapshot.FileSet(), c.mapper, c.pos, c.pos),
		}
	}
	return c.surrounding
}

// candidate represents a completion candidate.
type candidate struct {
	// obj is the types.Object to complete to.
	obj types.Object

	// score is used to rank candidates.
	score float64

	// name is the deep object name path, e.g. "foo.bar"
	name string

	// detail is additional information about this item. If not specified,
	// defaults to type string for the object.
	detail string

	// path holds the path from the search root (excluding the candidate
	// itself) for a deep candidate.
	path []types.Object

	// names tracks the names of objects from search root (excluding the
	// candidate itself) for a deep candidate. This also includes
	// expanded calls for function invocations.
	names []string

	// expandFuncCall is true if obj should be invoked in the completion.
	// For example, expandFuncCall=true yields "foo()", expandFuncCall=false yields "foo".
	expandFuncCall bool

	// takeAddress is true if the completion should take a pointer to obj.
	// For example, takeAddress=true yields "&foo", takeAddress=false yields "foo".
	takeAddress bool

	// addressable is true if a pointer can be taken to the candidate.
	addressable bool

	// makePointer is true if the candidate type name T should be made into *T.
	makePointer bool

	// dereference is a count of how many times to dereference the candidate obj.
	// For example, dereference=2 turns "foo" into "**foo" when formatting.
	dereference int

	// variadic is true if this candidate fills a variadic param and
	// needs "..." appended.
	variadic bool

	// imp is the import that needs to be added to this package in order
	// for this candidate to be valid. nil if no import needed.
	imp *importInfo
}

// ErrIsDefinition is an error that informs the user they got no
// completions because they tried to complete the name of a new object
// being defined.
type ErrIsDefinition struct {
	objStr string
}

func (e ErrIsDefinition) Error() string {
	msg := "this is a definition"
	if e.objStr != "" {
		msg += " of " + e.objStr
	}
	return msg
}

// Completion returns a list of possible candidates for completion, given a
// a file and a position.
//
// The selection is computed based on the preceding identifier and can be used by
// the client to score the quality of the completion. For instance, some clients
// may tolerate imperfect matches as valid completion results, since users may make typos.
func Completion(ctx context.Context, snapshot source.Snapshot, fh source.FileHandle, protoPos protocol.Position, protoContext protocol.CompletionContext) ([]CompletionItem, *Selection, error) {
	ctx, done := event.Start(ctx, "completion.Completion")
	defer done()

	startTime := time.Now()

	pkg, pgf, err := source.GetParsedFile(ctx, snapshot, fh, source.NarrowestPackage)
	if err != nil || pgf.File.Package == token.NoPos {
		// If we can't parse this file or find position for the package
		// keyword, it may be missing a package declaration. Try offering
		// suggestions for the package declaration.
		// Note that this would be the case even if the keyword 'package' is
		// present but no package name exists.
		items, surrounding, innerErr := packageClauseCompletions(ctx, snapshot, fh, protoPos)
		if innerErr != nil {
			// return the error for GetParsedFile since it's more relevant in this situation.
			return nil, nil, errors.Errorf("getting file for Completion: %w (package completions: %v)", err, innerErr)

		}
		return items, surrounding, nil
	}
	spn, err := pgf.Mapper.PointSpan(protoPos)
	if err != nil {
		return nil, nil, err
	}
	rng, err := spn.Range(pgf.Mapper.Converter)
	if err != nil {
		return nil, nil, err
	}
	// Completion is based on what precedes the cursor.
	// Find the path to the position before pos.
	path, _ := astutil.PathEnclosingInterval(pgf.File, rng.Start-1, rng.Start-1)
	if path == nil {
		return nil, nil, errors.Errorf("cannot find node enclosing position")
	}

	pos := rng.Start

	// Check if completion at this position is valid. If not, return early.
	switch n := path[0].(type) {
	case *ast.BasicLit:
		// Skip completion inside literals except for ImportSpec
		if len(path) > 1 {
			if _, ok := path[1].(*ast.ImportSpec); ok {
				break
			}
		}
		return nil, nil, nil
	case *ast.CallExpr:
		if n.Ellipsis.IsValid() && pos > n.Ellipsis && pos <= n.Ellipsis+token.Pos(len("...")) {
			// Don't offer completions inside or directly after "...". For
			// example, don't offer completions at "<>" in "foo(bar...<>").
			return nil, nil, nil
		}
	case *ast.Ident:
		// reject defining identifiers
		if obj, ok := pkg.GetTypesInfo().Defs[n]; ok {
			if v, ok := obj.(*types.Var); ok && v.IsField() && v.Embedded() {
				// An anonymous field is also a reference to a type.
			} else if pgf.File.Name == n {
				// Don't skip completions if Ident is for package name.
				break
			} else {
				objStr := ""
				if obj != nil {
					qual := types.RelativeTo(pkg.GetTypes())
					objStr = types.ObjectString(obj, qual)
				}
				return nil, nil, ErrIsDefinition{objStr: objStr}
			}
		}
	}

	opts := snapshot.View().Options()
	c := &completer{
		pkg:      pkg,
		snapshot: snapshot,
		qf:       source.Qualifier(pgf.File, pkg.GetTypes(), pkg.GetTypesInfo()),
		completionContext: completionContext{
			triggerCharacter: protoContext.TriggerCharacter,
			triggerKind:      protoContext.TriggerKind,
		},
		fh:                        fh,
		filename:                  fh.URI().Filename(),
		file:                      pgf.File,
		path:                      path,
		pos:                       pos,
		seen:                      make(map[types.Object]bool),
		enclosingFunc:             enclosingFunction(path, pkg.GetTypesInfo()),
		enclosingCompositeLiteral: enclosingCompositeLiteral(path, rng.Start, pkg.GetTypesInfo()),
		deepState: deepCompletionState{
			enabled: opts.DeepCompletion,
		},
		opts: &completionOptions{
			matcher:           opts.Matcher,
			unimported:        opts.CompleteUnimported,
			documentation:     opts.CompletionDocumentation,
			fullDocumentation: opts.HoverKind == source.FullDocumentation,
			placeholders:      opts.UsePlaceholders,
			literal:           opts.LiteralCompletions && opts.InsertTextFormat == protocol.SnippetTextFormat,
			budget:            opts.CompletionBudget,
		},
		// default to a matcher that always matches
		matcher:        prefixMatcher(""),
		methodSetCache: make(map[methodSetKey]*types.MethodSet),
		mapper:         pgf.Mapper,
		startTime:      startTime,
	}

	var cancel context.CancelFunc
	if c.opts.budget == 0 {
		ctx, cancel = context.WithCancel(ctx)
	} else {
		// timeoutDuration is the completion budget remaining. If less than
		// 10ms, set to 10ms
		timeoutDuration := time.Until(c.startTime.Add(c.opts.budget))
		if timeoutDuration < 10*time.Millisecond {
			timeoutDuration = 10 * time.Millisecond
		}
		ctx, cancel = context.WithTimeout(ctx, timeoutDuration)
	}
	defer cancel()

	if surrounding := c.containingIdent(pgf.Src); surrounding != nil {
		c.setSurrounding(surrounding)
	}

	c.inference = expectedCandidate(ctx, c)

	err = c.collectCompletions(ctx)
	if err != nil {
		return nil, nil, err
	}

	// Deep search collected candidates and their members for more candidates.
	c.deepSearch(ctx)
	c.deepState.searchQueue = nil

	for _, callback := range c.completionCallbacks {
<<<<<<< HEAD
		if err := c.snapshot.View().RunProcessEnvFunc(ctx, callback); err != nil {
=======
		if err := c.snapshot.RunProcessEnvFunc(ctx, callback); err != nil {
>>>>>>> 23787c00
			return nil, nil, err
		}
	}

	// Search candidates populated by expensive operations like
	// unimportedMembers etc. for more completion items.
	c.deepSearch(ctx)

	// Statement candidates offer an entire statement in certain contexts, as
	// opposed to a single object. Add statement candidates last because they
	// depend on other candidates having already been collected.
	c.addStatementCandidates()

	c.sortItems()
	return c.items, c.getSurrounding(), nil
}

// collectCompletions adds possible completion candidates to either the deep
// search queue or completion items directly for different completion contexts.
func (c *completer) collectCompletions(ctx context.Context) error {
	// Inside import blocks, return completions for unimported packages.
	for _, importSpec := range c.file.Imports {
		if !(importSpec.Path.Pos() <= c.pos && c.pos <= importSpec.Path.End()) {
			continue
		}
		return c.populateImportCompletions(ctx, importSpec)
	}

	// Inside comments, offer completions for the name of the relevant symbol.
	for _, comment := range c.file.Comments {
		if comment.Pos() < c.pos && c.pos <= comment.End() {
			c.populateCommentCompletions(ctx, comment)
			return nil
		}
	}

	// Struct literals are handled entirely separately.
	if c.wantStructFieldCompletions() {
		// If we are definitely completing a struct field name, deep completions
		// don't make sense.
		if c.enclosingCompositeLiteral.inKey {
			c.deepState.enabled = false
		}
		return c.structLiteralFieldName(ctx)
	}

	if lt := c.wantLabelCompletion(); lt != labelNone {
		c.labels(lt)
		return nil
	}

	if c.emptySwitchStmt() {
		// Empty switch statements only admit "default" and "case" keywords.
		c.addKeywordItems(map[string]bool{}, highScore, CASE, DEFAULT)
		return nil
	}

	switch n := c.path[0].(type) {
	case *ast.Ident:
		if c.file.Name == n {
			return c.packageNameCompletions(ctx, c.fh.URI(), n)
		} else if sel, ok := c.path[1].(*ast.SelectorExpr); ok && sel.Sel == n {
			// Is this the Sel part of a selector?
			return c.selector(ctx, sel)
		}
		return c.lexical(ctx)
	// The function name hasn't been typed yet, but the parens are there:
	//   recv.‸(arg)
	case *ast.TypeAssertExpr:
		// Create a fake selector expression.
		return c.selector(ctx, &ast.SelectorExpr{X: n.X})
	case *ast.SelectorExpr:
		return c.selector(ctx, n)
	// At the file scope, only keywords are allowed.
	case *ast.BadDecl, *ast.File:
		c.addKeywordCompletions()
	default:
		// fallback to lexical completions
		return c.lexical(ctx)
	}

	return nil
}

// containingIdent returns the *ast.Ident containing pos, if any. It
// synthesizes an *ast.Ident to allow completion in the face of
// certain syntax errors.
func (c *completer) containingIdent(src []byte) *ast.Ident {
	// In the normal case, our leaf AST node is the identifer being completed.
	if ident, ok := c.path[0].(*ast.Ident); ok {
		return ident
	}

	pos, tkn, lit := c.scanToken(src)
	if !pos.IsValid() {
		return nil
	}

	fakeIdent := &ast.Ident{Name: lit, NamePos: pos}

	if _, isBadDecl := c.path[0].(*ast.BadDecl); isBadDecl {
		// You don't get *ast.Idents at the file level, so look for bad
		// decls and use the manually extracted token.
		return fakeIdent
	} else if c.emptySwitchStmt() {
		// Only keywords are allowed in empty switch statements.
		// *ast.Idents are not parsed, so we must use the manually
		// extracted token.
		return fakeIdent
	} else if tkn.IsKeyword() {
		// Otherwise, manually extract the prefix if our containing token
		// is a keyword. This improves completion after an "accidental
		// keyword", e.g. completing to "variance" in "someFunc(var<>)".
		return fakeIdent
	}

	return nil
}

// scanToken scans pgh's contents for the token containing pos.
func (c *completer) scanToken(contents []byte) (token.Pos, token.Token, string) {
	tok := c.snapshot.FileSet().File(c.pos)

	var s scanner.Scanner
	s.Init(tok, contents, nil, 0)
	for {
		tknPos, tkn, lit := s.Scan()
		if tkn == token.EOF || tknPos >= c.pos {
			return token.NoPos, token.ILLEGAL, ""
		}

		if len(lit) > 0 && tknPos <= c.pos && c.pos <= tknPos+token.Pos(len(lit)) {
			return tknPos, tkn, lit
		}
	}
}

func (c *completer) sortItems() {
	sort.SliceStable(c.items, func(i, j int) bool {
		// Sort by score first.
		if c.items[i].Score != c.items[j].Score {
			return c.items[i].Score > c.items[j].Score
		}

		// Then sort by label so order stays consistent. This also has the
		// effect of prefering shorter candidates.
		return c.items[i].Label < c.items[j].Label
	})
}

// emptySwitchStmt reports whether pos is in an empty switch or select
// statement.
func (c *completer) emptySwitchStmt() bool {
	block, ok := c.path[0].(*ast.BlockStmt)
	if !ok || len(block.List) > 0 || len(c.path) == 1 {
		return false
	}

	switch c.path[1].(type) {
	case *ast.SwitchStmt, *ast.TypeSwitchStmt, *ast.SelectStmt:
		return true
	default:
		return false
	}
}

// populateImportCompletions yields completions for an import path around the cursor.
//
// Completions are suggested at the directory depth of the given import path so
// that we don't overwhelm the user with a large list of possibilities. As an
// example, a completion for the prefix "golang" results in "golang.org/".
// Completions for "golang.org/" yield its subdirectories
// (i.e. "golang.org/x/"). The user is meant to accept completion suggestions
// until they reach a complete import path.
func (c *completer) populateImportCompletions(ctx context.Context, searchImport *ast.ImportSpec) error {
	// deepSearch is not valuable for import completions.
	c.deepState.enabled = false

	importPath := searchImport.Path.Value

	// Extract the text between the quotes (if any) in an import spec.
	// prefix is the part of import path before the cursor.
	prefixEnd := c.pos - searchImport.Path.Pos()
	prefix := strings.Trim(importPath[:prefixEnd], `"`)

	// The number of directories in the import path gives us the depth at
	// which to search.
	depth := len(strings.Split(prefix, "/")) - 1

	content := importPath
	start, end := searchImport.Path.Pos(), searchImport.Path.End()
	namePrefix, nameSuffix := `"`, `"`
	// If a starting quote is present, adjust surrounding to either after the
	// cursor or after the first slash (/), except if cursor is at the starting
	// quote. Otherwise we provide a completion including the starting quote.
	if strings.HasPrefix(importPath, `"`) && c.pos > searchImport.Path.Pos() {
		content = content[1:]
		start++
		if depth > 0 {
			// Adjust textEdit start to replacement range. For ex: if current
			// path was "golang.or/x/to<>ols/internal/", where <> is the cursor
			// position, start of the replacement range would be after
			// "golang.org/x/".
			path := strings.SplitAfter(prefix, "/")
			numChars := len(strings.Join(path[:len(path)-1], ""))
			content = content[numChars:]
			start += token.Pos(numChars)
		}
		namePrefix = ""
	}

	// We won't provide an ending quote if one is already present, except if
	// cursor is after the ending quote but still in import spec. This is
	// because cursor has to be in our textEdit range.
	if strings.HasSuffix(importPath, `"`) && c.pos < searchImport.Path.End() {
		end--
		content = content[:len(content)-1]
		nameSuffix = ""
	}

	c.surrounding = &Selection{
		content:     content,
		cursor:      c.pos,
		MappedRange: source.NewMappedRange(c.snapshot.FileSet(), c.mapper, start, end),
	}

	seenImports := make(map[string]struct{})
	for _, importSpec := range c.file.Imports {
		if importSpec.Path.Value == importPath {
			continue
		}
		seenImportPath, err := strconv.Unquote(importSpec.Path.Value)
		if err != nil {
			return err
		}
		seenImports[seenImportPath] = struct{}{}
	}

	var mu sync.Mutex // guard c.items locally, since searchImports is called in parallel
	seen := make(map[string]struct{})
	searchImports := func(pkg imports.ImportFix) {
		path := pkg.StmtInfo.ImportPath
		if _, ok := seenImports[path]; ok {
			return
		}

		// Any package path containing fewer directories than the search
		// prefix is not a match.
		pkgDirList := strings.Split(path, "/")
		if len(pkgDirList) < depth+1 {
			return
		}
		pkgToConsider := strings.Join(pkgDirList[:depth+1], "/")

		name := pkgDirList[depth]
		// if we're adding an opening quote to completion too, set name to full
		// package path since we'll need to overwrite that range.
		if namePrefix == `"` {
			name = pkgToConsider
		}

		score := pkg.Relevance
		if len(pkgDirList)-1 == depth {
			score *= highScore
		} else {
			// For incomplete package paths, add a terminal slash to indicate that the
			// user should keep triggering completions.
			name += "/"
			pkgToConsider += "/"
		}

		if _, ok := seen[pkgToConsider]; ok {
			return
		}
		seen[pkgToConsider] = struct{}{}

		mu.Lock()
		defer mu.Unlock()

		name = namePrefix + name + nameSuffix
		obj := types.NewPkgName(0, nil, name, types.NewPackage(pkgToConsider, name))
		c.deepState.enqueue(candidate{
			obj:    obj,
			detail: fmt.Sprintf("%q", pkgToConsider),
			score:  score,
		})
	}

	c.completionCallbacks = append(c.completionCallbacks, func(opts *imports.Options) error {
		return imports.GetImportPaths(ctx, searchImports, prefix, c.filename, c.pkg.GetTypes().Name(), opts.Env)
	})
	return nil
}

// populateCommentCompletions yields completions for comments preceding or in declarations.
func (c *completer) populateCommentCompletions(ctx context.Context, comment *ast.CommentGroup) {
	// If the completion was triggered by a period, ignore it. These types of
	// completions will not be useful in comments.
	if c.completionContext.triggerCharacter == "." {
		return
	}

	// Using the comment position find the line after
	file := c.snapshot.FileSet().File(comment.End())
	if file == nil {
		return
	}

	// Deep completion doesn't work properly in comments since we don't
	// have a type object to complete further.
	c.deepState.enabled = false
	c.completionContext.commentCompletion = true

	// Documentation isn't useful in comments, since it might end up being the
	// comment itself.
	c.opts.documentation = false

	commentLine := file.Line(comment.End())

	// comment is valid, set surrounding as word boundaries around cursor
	c.setSurroundingForComment(comment)

	// Using the next line pos, grab and parse the exported symbol on that line
	for _, n := range c.file.Decls {
		declLine := file.Line(n.Pos())
		// if the comment is not in, directly above or on the same line as a declaration
		if declLine != commentLine && declLine != commentLine+1 &&
			!(n.Pos() <= comment.Pos() && comment.End() <= n.End()) {
			continue
		}
		switch node := n.(type) {
		// handle const, vars, and types
		case *ast.GenDecl:
			for _, spec := range node.Specs {
				switch spec := spec.(type) {
				case *ast.ValueSpec:
					for _, name := range spec.Names {
						if name.String() == "_" {
							continue
						}
						obj := c.pkg.GetTypesInfo().ObjectOf(name)
						c.deepState.enqueue(candidate{obj: obj, score: stdScore})
					}
				case *ast.TypeSpec:
					// add TypeSpec fields to completion
					switch typeNode := spec.Type.(type) {
					case *ast.StructType:
						c.addFieldItems(ctx, typeNode.Fields)
					case *ast.FuncType:
						c.addFieldItems(ctx, typeNode.Params)
						c.addFieldItems(ctx, typeNode.Results)
					case *ast.InterfaceType:
						c.addFieldItems(ctx, typeNode.Methods)
					}

					if spec.Name.String() == "_" {
						continue
					}

					obj := c.pkg.GetTypesInfo().ObjectOf(spec.Name)
					// Type name should get a higher score than fields but not highScore by default
					// since field near a comment cursor gets a highScore
					score := stdScore * 1.1
					// If type declaration is on the line after comment, give it a highScore.
					if declLine == commentLine+1 {
						score = highScore
					}

					c.deepState.enqueue(candidate{obj: obj, score: score})
				}
			}
		// handle functions
		case *ast.FuncDecl:
			c.addFieldItems(ctx, node.Recv)
			c.addFieldItems(ctx, node.Type.Params)
			c.addFieldItems(ctx, node.Type.Results)

			// collect receiver struct fields
			if node.Recv != nil {
				for _, fields := range node.Recv.List {
					for _, name := range fields.Names {
						obj := c.pkg.GetTypesInfo().ObjectOf(name)
						if obj == nil {
							continue
						}

						recvType := obj.Type().Underlying()
						if ptr, ok := recvType.(*types.Pointer); ok {
							recvType = ptr.Elem()
						}
						recvStruct, ok := recvType.Underlying().(*types.Struct)
						if !ok {
							continue
						}
						for i := 0; i < recvStruct.NumFields(); i++ {
							field := recvStruct.Field(i)
							c.deepState.enqueue(candidate{obj: field, score: lowScore})
						}
					}
				}
			}

			if node.Name.String() == "_" {
				continue
			}

			obj := c.pkg.GetTypesInfo().ObjectOf(node.Name)
			if obj == nil || obj.Pkg() != nil && obj.Pkg() != c.pkg.GetTypes() {
				continue
			}

			c.deepState.enqueue(candidate{obj: obj, score: highScore})
		}
	}
}

// sets word boundaries surrounding a cursor for a comment
func (c *completer) setSurroundingForComment(comments *ast.CommentGroup) {
	var cursorComment *ast.Comment
	for _, comment := range comments.List {
		if c.pos >= comment.Pos() && c.pos <= comment.End() {
			cursorComment = comment
			break
		}
	}
	// if cursor isn't in the comment
	if cursorComment == nil {
		return
	}

	// index of cursor in comment text
	cursorOffset := int(c.pos - cursorComment.Pos())
	start, end := cursorOffset, cursorOffset
	for start > 0 && isValidIdentifierChar(cursorComment.Text[start-1]) {
		start--
	}
	for end < len(cursorComment.Text) && isValidIdentifierChar(cursorComment.Text[end]) {
		end++
	}

	c.surrounding = &Selection{
		content: cursorComment.Text[start:end],
		cursor:  c.pos,
		MappedRange: source.NewMappedRange(c.snapshot.FileSet(), c.mapper,
			token.Pos(int(cursorComment.Slash)+start), token.Pos(int(cursorComment.Slash)+end)),
	}
	c.setMatcherFromPrefix(c.surrounding.Prefix())
}

// isValidIdentifierChar returns true if a byte is a valid go identifier character
// i.e unicode letter or digit or undescore
func isValidIdentifierChar(char byte) bool {
	charRune := rune(char)
	return unicode.In(charRune, unicode.Letter, unicode.Digit) || char == '_'
}

// adds struct fields, interface methods, function declaration fields to completion
func (c *completer) addFieldItems(ctx context.Context, fields *ast.FieldList) {
	if fields == nil {
		return
	}

	cursor := c.surrounding.cursor
	for _, field := range fields.List {
		for _, name := range field.Names {
			if name.String() == "_" {
				continue
			}
			obj := c.pkg.GetTypesInfo().ObjectOf(name)
			if obj == nil {
				continue
			}

			// if we're in a field comment/doc, score that field as more relevant
			score := stdScore
			if field.Comment != nil && field.Comment.Pos() <= cursor && cursor <= field.Comment.End() {
				score = highScore
			} else if field.Doc != nil && field.Doc.Pos() <= cursor && cursor <= field.Doc.End() {
				score = highScore
			}

			c.deepState.enqueue(candidate{obj: obj, score: score})
		}
	}
}

func (c *completer) wantStructFieldCompletions() bool {
	clInfo := c.enclosingCompositeLiteral
	if clInfo == nil {
		return false
	}

	return clInfo.isStruct() && (clInfo.inKey || clInfo.maybeInFieldName)
}

func (c *completer) wantTypeName() bool {
	return !c.completionContext.commentCompletion && c.inference.typeName.wantTypeName
}

// See https://golang.org/issue/36001. Unimported completions are expensive.
const (
	maxUnimportedPackageNames = 5
	unimportedMemberTarget    = 100
)

// selector finds completions for the specified selector expression.
func (c *completer) selector(ctx context.Context, sel *ast.SelectorExpr) error {
	c.inference.objChain = objChain(c.pkg.GetTypesInfo(), sel.X)

	// Is sel a qualified identifier?
	if id, ok := sel.X.(*ast.Ident); ok {
		if pkgName, ok := c.pkg.GetTypesInfo().Uses[id].(*types.PkgName); ok {
			candidates := c.packageMembers(pkgName.Imported(), stdScore, nil)
			for _, cand := range candidates {
				c.deepState.enqueue(cand)
			}
			return nil
		}
	}

	// Invariant: sel is a true selector.
	tv, ok := c.pkg.GetTypesInfo().Types[sel.X]
	if ok {
		candidates := c.methodsAndFields(tv.Type, tv.Addressable(), nil)
		for _, cand := range candidates {
			c.deepState.enqueue(cand)
		}
		return nil
	}

	// Try unimported packages.
	if id, ok := sel.X.(*ast.Ident); ok && c.opts.unimported {
		if err := c.unimportedMembers(ctx, id); err != nil {
			return err
		}
	}
	return nil
}

func (c *completer) unimportedMembers(ctx context.Context, id *ast.Ident) error {
	// Try loaded packages first. They're relevant, fast, and fully typed.
	known, err := c.snapshot.CachedImportPaths(ctx)
	if err != nil {
		return err
	}

	var paths []string
	for path, pkg := range known {
		if pkg.GetTypes().Name() != id.Name {
			continue
		}
		paths = append(paths, path)
	}

	var relevances map[string]float64
	if len(paths) != 0 {
		if err := c.snapshot.RunProcessEnvFunc(ctx, func(opts *imports.Options) error {
			var err error
			relevances, err = imports.ScoreImportPaths(ctx, opts.Env, paths)
			return err
		}); err != nil {
			return err
		}
	}
	sort.Slice(paths, func(i, j int) bool {
		return relevances[paths[i]] > relevances[paths[j]]
	})

	for _, path := range paths {
		pkg := known[path]
		if pkg.GetTypes().Name() != id.Name {
			continue
		}
		imp := &importInfo{
			importPath: path,
			pkg:        pkg,
		}
		if imports.ImportPathToAssumedName(path) != pkg.GetTypes().Name() {
			imp.name = pkg.GetTypes().Name()
		}
		candidates := c.packageMembers(pkg.GetTypes(), unimportedScore(relevances[path]), imp)
		for _, cand := range candidates {
			c.deepState.enqueue(cand)
		}
		if len(c.items) >= unimportedMemberTarget {
			return nil
		}
	}

	ctx, cancel := context.WithCancel(ctx)

	var mu sync.Mutex
	add := func(pkgExport imports.PackageExport) {
		mu.Lock()
		defer mu.Unlock()
		if _, ok := known[pkgExport.Fix.StmtInfo.ImportPath]; ok {
			return // We got this one above.
		}

		// Continue with untyped proposals.
		pkg := types.NewPackage(pkgExport.Fix.StmtInfo.ImportPath, pkgExport.Fix.IdentName)
		for _, export := range pkgExport.Exports {
			score := unimportedScore(pkgExport.Fix.Relevance)
			c.deepState.enqueue(candidate{
				obj:   types.NewVar(0, pkg, export, nil),
				score: score,
				imp: &importInfo{
					importPath: pkgExport.Fix.StmtInfo.ImportPath,
					name:       pkgExport.Fix.StmtInfo.Name,
				},
			})
		}
		if len(c.items) >= unimportedMemberTarget {
			cancel()
		}
	}

	c.completionCallbacks = append(c.completionCallbacks, func(opts *imports.Options) error {
		defer cancel()
		return imports.GetPackageExports(ctx, add, id.Name, c.filename, c.pkg.GetTypes().Name(), opts.Env)
	})
	return nil
}

// unimportedScore returns a score for an unimported package that is generally
// lower than other candidates.
func unimportedScore(relevance float64) float64 {
	return (stdScore + .1*relevance) / 2
}

func (c *completer) packageMembers(pkg *types.Package, score float64, imp *importInfo) []candidate {
	var candidates []candidate
	scope := pkg.Scope()
	for _, name := range scope.Names() {
		obj := scope.Lookup(name)
		candidates = append(candidates, candidate{
			obj:         obj,
			score:       score,
			imp:         imp,
			addressable: isVar(obj),
		})
	}
	return candidates
}

func (c *completer) methodsAndFields(typ types.Type, addressable bool, imp *importInfo) []candidate {
	mset := c.methodSetCache[methodSetKey{typ, addressable}]
	if mset == nil {
		if addressable && !types.IsInterface(typ) && !isPointer(typ) {
			// Add methods of *T, which includes methods with receiver T.
			mset = types.NewMethodSet(types.NewPointer(typ))
		} else {
			// Add methods of T.
			mset = types.NewMethodSet(typ)
		}
		c.methodSetCache[methodSetKey{typ, addressable}] = mset
	}

	var candidates []candidate
	for i := 0; i < mset.Len(); i++ {
		candidates = append(candidates, candidate{
			obj:         mset.At(i).Obj(),
			score:       stdScore,
			imp:         imp,
			addressable: addressable || isPointer(typ),
		})
	}

	// Add fields of T.
	eachField(typ, func(v *types.Var) {
		candidates = append(candidates, candidate{
			obj:         v,
			score:       stdScore - 0.01,
			imp:         imp,
			addressable: addressable || isPointer(typ),
		})
	})

	return candidates
}

// lexical finds completions in the lexical environment.
func (c *completer) lexical(ctx context.Context) error {
	scopes := source.CollectScopes(c.pkg.GetTypesInfo(), c.path, c.pos)
	scopes = append(scopes, c.pkg.GetTypes().Scope(), types.Universe)

	var (
		builtinIota = types.Universe.Lookup("iota")
		builtinNil  = types.Universe.Lookup("nil")
	)

	// Track seen variables to avoid showing completions for shadowed variables.
	// This works since we look at scopes from innermost to outermost.
	seen := make(map[string]struct{})

	// Process scopes innermost first.
	for i, scope := range scopes {
		if scope == nil {
			continue
		}

	Names:
		for _, name := range scope.Names() {
			declScope, obj := scope.LookupParent(name, c.pos)
			if declScope != scope {
				continue // Name was declared in some enclosing scope, or not at all.
			}

			// If obj's type is invalid, find the AST node that defines the lexical block
			// containing the declaration of obj. Don't resolve types for packages.
			if !isPkgName(obj) && !typeIsValid(obj.Type()) {
				// Match the scope to its ast.Node. If the scope is the package scope,
				// use the *ast.File as the starting node.
				var node ast.Node
				if i < len(c.path) {
					node = c.path[i]
				} else if i == len(c.path) { // use the *ast.File for package scope
					node = c.path[i-1]
				}
				if node != nil {
					if resolved := resolveInvalid(c.snapshot.FileSet(), obj, node, c.pkg.GetTypesInfo()); resolved != nil {
						obj = resolved
					}
				}
			}

			// Don't use LHS of value spec in RHS.
			if vs := enclosingValueSpec(c.path); vs != nil {
				for _, ident := range vs.Names {
					if obj.Pos() == ident.Pos() {
						continue Names
					}
				}
			}

			// Don't suggest "iota" outside of const decls.
			if obj == builtinIota && !c.inConstDecl() {
				continue
			}

			// Rank outer scopes lower than inner.
			score := stdScore * math.Pow(.99, float64(i))

			// Dowrank "nil" a bit so it is ranked below more interesting candidates.
			if obj == builtinNil {
				score /= 2
			}

			// If we haven't already added a candidate for an object with this name.
			if _, ok := seen[obj.Name()]; !ok {
				seen[obj.Name()] = struct{}{}
				c.deepState.enqueue(candidate{
					obj:         obj,
					score:       score,
					addressable: isVar(obj),
				})
			}
		}
	}

	if c.inference.objType != nil {
		if named, _ := source.Deref(c.inference.objType).(*types.Named); named != nil {
			// If we expected a named type, check the type's package for
			// completion items. This is useful when the current file hasn't
			// imported the type's package yet.

			if named.Obj() != nil && named.Obj().Pkg() != nil {
				pkg := named.Obj().Pkg()

				// Make sure the package name isn't already in use by another
				// object, and that this file doesn't import the package yet.
				if _, ok := seen[pkg.Name()]; !ok && pkg != c.pkg.GetTypes() && !alreadyImports(c.file, pkg.Path()) {
					seen[pkg.Name()] = struct{}{}
					obj := types.NewPkgName(0, nil, pkg.Name(), pkg)
					imp := &importInfo{
						importPath: pkg.Path(),
					}
					if imports.ImportPathToAssumedName(pkg.Path()) != pkg.Name() {
						imp.name = pkg.Name()
					}
					c.deepState.enqueue(candidate{
						obj:   obj,
						score: stdScore,
						imp:   imp,
					})
				}
			}
		}
	}

	if c.opts.unimported {
		if err := c.unimportedPackages(ctx, seen); err != nil {
			return err
		}
	}

	if t := c.inference.objType; t != nil {
		t = source.Deref(t)

		// If we have an expected type and it is _not_ a named type,
		// handle it specially. Non-named types like "[]int" will never be
		// considered via a lexical search, so we need to directly inject
		// them.
		if _, named := t.(*types.Named); !named {
			// If our expected type is "[]int", this will add a literal
			// candidate of "[]int{}".
			c.literal(ctx, t, nil)

			if _, isBasic := t.(*types.Basic); !isBasic {
				// If we expect a non-basic type name (e.g. "[]int"), hack up
				// a named type whose name is literally "[]int". This allows
				// us to reuse our object based completion machinery.
				fakeNamedType := candidate{
					obj:   types.NewTypeName(token.NoPos, nil, types.TypeString(t, c.qf), t),
					score: stdScore,
				}
				// Make sure the type name matches before considering
				// candidate. This cuts down on useless candidates.
				if c.matchingTypeName(&fakeNamedType) {
					c.deepState.enqueue(fakeNamedType)
				}
			}
		}
	}

	// Add keyword completion items appropriate in the current context.
	c.addKeywordCompletions()

	return nil
}

func (c *completer) unimportedPackages(ctx context.Context, seen map[string]struct{}) error {
	var prefix string
	if c.surrounding != nil {
		prefix = c.surrounding.Prefix()
	}
	count := 0

	known, err := c.snapshot.CachedImportPaths(ctx)
	if err != nil {
		return err
	}
	var paths []string
	for path, pkg := range known {
		if !strings.HasPrefix(pkg.GetTypes().Name(), prefix) {
			continue
		}
		paths = append(paths, path)
	}

	var relevances map[string]float64
	if len(paths) != 0 {
		if err := c.snapshot.RunProcessEnvFunc(ctx, func(opts *imports.Options) error {
			var err error
			relevances, err = imports.ScoreImportPaths(ctx, opts.Env, paths)
			return err
		}); err != nil {
			return err
		}
	}
	sort.Slice(paths, func(i, j int) bool {
		return relevances[paths[i]] > relevances[paths[j]]
	})

	for _, path := range paths {
		pkg := known[path]
		if _, ok := seen[pkg.GetTypes().Name()]; ok {
			continue
		}
		imp := &importInfo{
			importPath: path,
			pkg:        pkg,
		}
		if imports.ImportPathToAssumedName(path) != pkg.GetTypes().Name() {
			imp.name = pkg.GetTypes().Name()
		}
		if count >= maxUnimportedPackageNames {
			return nil
		}
		c.deepState.enqueue(candidate{
			obj:   types.NewPkgName(0, nil, pkg.GetTypes().Name(), pkg.GetTypes()),
			score: unimportedScore(relevances[path]),
			imp:   imp,
		})
		count++
	}

	ctx, cancel := context.WithCancel(ctx)

	var mu sync.Mutex
	add := func(pkg imports.ImportFix) {
		mu.Lock()
		defer mu.Unlock()
		if _, ok := seen[pkg.IdentName]; ok {
			return
		}
		if _, ok := relevances[pkg.StmtInfo.ImportPath]; ok {
			return
		}

		if count >= maxUnimportedPackageNames {
			cancel()
			return
		}

		// Do not add the unimported packages to seen, since we can have
		// multiple packages of the same name as completion suggestions, since
		// only one will be chosen.
		obj := types.NewPkgName(0, nil, pkg.IdentName, types.NewPackage(pkg.StmtInfo.ImportPath, pkg.IdentName))
		c.deepState.enqueue(candidate{
			obj:   obj,
			score: unimportedScore(pkg.Relevance),
			imp: &importInfo{
				importPath: pkg.StmtInfo.ImportPath,
				name:       pkg.StmtInfo.Name,
			},
		})
		count++
	}
	c.completionCallbacks = append(c.completionCallbacks, func(opts *imports.Options) error {
		defer cancel()
		return imports.GetAllCandidates(ctx, add, prefix, c.filename, c.pkg.GetTypes().Name(), opts.Env)
	})
	return nil
}

// alreadyImports reports whether f has an import with the specified path.
func alreadyImports(f *ast.File, path string) bool {
	for _, s := range f.Imports {
		if source.ImportPath(s) == path {
			return true
		}
	}
	return false
}

func (c *completer) inConstDecl() bool {
	for _, n := range c.path {
		if decl, ok := n.(*ast.GenDecl); ok && decl.Tok == token.CONST {
			return true
		}
	}
	return false
}

// structLiteralFieldName finds completions for struct field names inside a struct literal.
func (c *completer) structLiteralFieldName(ctx context.Context) error {
	clInfo := c.enclosingCompositeLiteral

	// Mark fields of the composite literal that have already been set,
	// except for the current field.
	addedFields := make(map[*types.Var]bool)
	for _, el := range clInfo.cl.Elts {
		if kvExpr, ok := el.(*ast.KeyValueExpr); ok {
			if clInfo.kv == kvExpr {
				continue
			}

			if key, ok := kvExpr.Key.(*ast.Ident); ok {
				if used, ok := c.pkg.GetTypesInfo().Uses[key]; ok {
					if usedVar, ok := used.(*types.Var); ok {
						addedFields[usedVar] = true
					}
				}
			}
		}
	}

	switch t := clInfo.clType.(type) {
	case *types.Struct:
		for i := 0; i < t.NumFields(); i++ {
			field := t.Field(i)
			if !addedFields[field] {
				c.deepState.enqueue(candidate{
					obj:   field,
					score: highScore,
				})
			}
		}

		// Add lexical completions if we aren't certain we are in the key part of a
		// key-value pair.
		if clInfo.maybeInFieldName {
			return c.lexical(ctx)
		}
	default:
		return c.lexical(ctx)
	}

	return nil
}

func (cl *compLitInfo) isStruct() bool {
	_, ok := cl.clType.(*types.Struct)
	return ok
}

// enclosingCompositeLiteral returns information about the composite literal enclosing the
// position.
func enclosingCompositeLiteral(path []ast.Node, pos token.Pos, info *types.Info) *compLitInfo {
	for _, n := range path {
		switch n := n.(type) {
		case *ast.CompositeLit:
			// The enclosing node will be a composite literal if the user has just
			// opened the curly brace (e.g. &x{<>) or the completion request is triggered
			// from an already completed composite literal expression (e.g. &x{foo: 1, <>})
			//
			// The position is not part of the composite literal unless it falls within the
			// curly braces (e.g. "foo.Foo<>Struct{}").
			if !(n.Lbrace < pos && pos <= n.Rbrace) {
				// Keep searching since we may yet be inside a composite literal.
				// For example "Foo{B: Ba<>{}}".
				break
			}

			tv, ok := info.Types[n]
			if !ok {
				return nil
			}

			clInfo := compLitInfo{
				cl:     n,
				clType: source.Deref(tv.Type).Underlying(),
			}

			var (
				expr    ast.Expr
				hasKeys bool
			)
			for _, el := range n.Elts {
				// Remember the expression that the position falls in, if any.
				if el.Pos() <= pos && pos <= el.End() {
					expr = el
				}

				if kv, ok := el.(*ast.KeyValueExpr); ok {
					hasKeys = true
					// If expr == el then we know the position falls in this expression,
					// so also record kv as the enclosing *ast.KeyValueExpr.
					if expr == el {
						clInfo.kv = kv
						break
					}
				}
			}

			if clInfo.kv != nil {
				// If in a *ast.KeyValueExpr, we know we are in the key if the position
				// is to the left of the colon (e.g. "Foo{F<>: V}".
				clInfo.inKey = pos <= clInfo.kv.Colon
			} else if hasKeys {
				// If we aren't in a *ast.KeyValueExpr but the composite literal has
				// other *ast.KeyValueExprs, we must be on the key side of a new
				// *ast.KeyValueExpr (e.g. "Foo{F: V, <>}").
				clInfo.inKey = true
			} else {
				switch clInfo.clType.(type) {
				case *types.Struct:
					if len(n.Elts) == 0 {
						// If the struct literal is empty, next could be a struct field
						// name or an expression (e.g. "Foo{<>}" could become "Foo{F:}"
						// or "Foo{someVar}").
						clInfo.maybeInFieldName = true
					} else if len(n.Elts) == 1 {
						// If there is one expression and the position is in that expression
						// and the expression is an identifier, we may be writing a field
						// name or an expression (e.g. "Foo{F<>}").
						_, clInfo.maybeInFieldName = expr.(*ast.Ident)
					}
				case *types.Map:
					// If we aren't in a *ast.KeyValueExpr we must be adding a new key
					// to the map.
					clInfo.inKey = true
				}
			}

			return &clInfo
		default:
			if breaksExpectedTypeInference(n, pos) {
				return nil
			}
		}
	}

	return nil
}

// enclosingFunction returns the signature and body of the function
// enclosing the given position.
func enclosingFunction(path []ast.Node, info *types.Info) *funcInfo {
	for _, node := range path {
		switch t := node.(type) {
		case *ast.FuncDecl:
			if obj, ok := info.Defs[t.Name]; ok {
				return &funcInfo{
					sig:  obj.Type().(*types.Signature),
					body: t.Body,
				}
			}
		case *ast.FuncLit:
			if typ, ok := info.Types[t]; ok {
				return &funcInfo{
					sig:  typ.Type.(*types.Signature),
					body: t.Body,
				}
			}
		}
	}
	return nil
}

func (c *completer) expectedCompositeLiteralType() types.Type {
	clInfo := c.enclosingCompositeLiteral
	switch t := clInfo.clType.(type) {
	case *types.Slice:
		if clInfo.inKey {
			return types.Typ[types.Int]
		}
		return t.Elem()
	case *types.Array:
		if clInfo.inKey {
			return types.Typ[types.Int]
		}
		return t.Elem()
	case *types.Map:
		if clInfo.inKey {
			return t.Key()
		}
		return t.Elem()
	case *types.Struct:
		// If we are completing a key (i.e. field name), there is no expected type.
		if clInfo.inKey {
			return nil
		}

		// If we are in a key-value pair, but not in the key, then we must be on the
		// value side. The expected type of the value will be determined from the key.
		if clInfo.kv != nil {
			if key, ok := clInfo.kv.Key.(*ast.Ident); ok {
				for i := 0; i < t.NumFields(); i++ {
					if field := t.Field(i); field.Name() == key.Name {
						return field.Type()
					}
				}
			}
		} else {
			// If we aren't in a key-value pair and aren't in the key, we must be using
			// implicit field names.

			// The order of the literal fields must match the order in the struct definition.
			// Find the element that the position belongs to and suggest that field's type.
			if i := exprAtPos(c.pos, clInfo.cl.Elts); i < t.NumFields() {
				return t.Field(i).Type()
			}
		}
	}
	return nil
}

// typeModifier represents an operator that changes the expected type.
type typeModifier struct {
	mod      typeMod
	arrayLen int64
}

type typeMod int

const (
	dereference typeMod = iota // pointer indirection: "*"
	reference                  // adds level of pointer: "&" for values, "*" for type names
	chanRead                   // channel read operator ("<-")
	slice                      // make a slice type ("[]" in "[]int")
	array                      // make an array type ("[2]" in "[2]int")
)

type objKind int

const (
	kindAny   objKind = 0
	kindArray objKind = 1 << iota
	kindSlice
	kindChan
	kindMap
	kindStruct
	kindString
	kindInt
	kindBool
	kindBytes
	kindPtr
	kindFloat
	kindComplex
	kindError
	kindStringer
	kindFunc
)

// penalizedObj represents an object that should be disfavored as a
// completion candidate.
type penalizedObj struct {
	// objChain is the full "chain", e.g. "foo.bar().baz" becomes
	// []types.Object{foo, bar, baz}.
	objChain []types.Object
	// penalty is score penalty in the range (0, 1).
	penalty float64
}

// candidateInference holds information we have inferred about a type that can be
// used at the current position.
type candidateInference struct {
	// objType is the desired type of an object used at the query position.
	objType types.Type

	// objKind is a mask of expected kinds of types such as "map", "slice", etc.
	objKind objKind

	// variadic is true if we are completing the initial variadic
	// parameter. For example:
	//   append([]T{}, <>)      // objType=T variadic=true
	//   append([]T{}, T{}, <>) // objType=T variadic=false
	variadic bool

	// modifiers are prefixes such as "*", "&" or "<-" that influence how
	// a candidate type relates to the expected type.
	modifiers []typeModifier

	// convertibleTo is a type our candidate type must be convertible to.
	convertibleTo types.Type

	// typeName holds information about the expected type name at
	// position, if any.
	typeName typeNameInference

	// assignees are the types that would receive a function call's
	// results at the position. For example:
	//
	// foo := 123
	// foo, bar := <>
	//
	// at "<>", the assignees are [int, <invalid>].
	assignees []types.Type

	// variadicAssignees is true if we could be completing an inner
	// function call that fills out an outer function call's variadic
	// params. For example:
	//
	// func foo(int, ...string) {}
	//
	// foo(<>)         // variadicAssignees=true
	// foo(bar<>)      // variadicAssignees=true
	// foo(bar, baz<>) // variadicAssignees=false
	variadicAssignees bool

	// penalized holds expressions that should be disfavored as
	// candidates. For example, it tracks expressions already used in a
	// switch statement's other cases. Each expression is tracked using
	// its entire object "chain" allowing differentiation between
	// "a.foo" and "b.foo" when "a" and "b" are the same type.
	penalized []penalizedObj

	// objChain contains the chain of objects representing the
	// surrounding *ast.SelectorExpr. For example, if we are completing
	// "foo.bar.ba<>", objChain will contain []types.Object{foo, bar}.
	objChain []types.Object
}

// typeNameInference holds information about the expected type name at
// position.
type typeNameInference struct {
	// wantTypeName is true if we expect the name of a type.
	wantTypeName bool

	// modifiers are prefixes such as "*", "&" or "<-" that influence how
	// a candidate type relates to the expected type.
	modifiers []typeModifier

	// assertableFrom is a type that must be assertable to our candidate type.
	assertableFrom types.Type

	// wantComparable is true if we want a comparable type.
	wantComparable bool

	// seenTypeSwitchCases tracks types that have already been used by
	// the containing type switch.
	seenTypeSwitchCases []types.Type

	// compLitType is true if we are completing a composite literal type
	// name, e.g "foo<>{}".
	compLitType bool
}

// expectedCandidate returns information about the expected candidate
// for an expression at the query position.
func expectedCandidate(ctx context.Context, c *completer) (inf candidateInference) {
	inf.typeName = expectTypeName(c)

	if c.enclosingCompositeLiteral != nil {
		inf.objType = c.expectedCompositeLiteralType()
	}

Nodes:
	for i, node := range c.path {
		switch node := node.(type) {
		case *ast.BinaryExpr:
			// Determine if query position comes from left or right of op.
			e := node.X
			if c.pos < node.OpPos {
				e = node.Y
			}
			if tv, ok := c.pkg.GetTypesInfo().Types[e]; ok {
				switch node.Op {
				case token.LAND, token.LOR:
					// Don't infer "bool" type for "&&" or "||". Often you want
					// to compose a boolean expression from non-boolean
					// candidates.
				default:
					inf.objType = tv.Type
				}
				break Nodes
			}
		case *ast.AssignStmt:
			// Only rank completions if you are on the right side of the token.
			if c.pos > node.TokPos {
				i := exprAtPos(c.pos, node.Rhs)
				if i >= len(node.Lhs) {
					i = len(node.Lhs) - 1
				}
				if tv, ok := c.pkg.GetTypesInfo().Types[node.Lhs[i]]; ok {
					inf.objType = tv.Type
				}

				// If we have a single expression on the RHS, record the LHS
				// assignees so we can favor multi-return function calls with
				// matching result values.
				if len(node.Rhs) <= 1 {
					for _, lhs := range node.Lhs {
						inf.assignees = append(inf.assignees, c.pkg.GetTypesInfo().TypeOf(lhs))
					}
				} else {
					// Otherwse, record our single assignee, even if its type is
					// not available. We use this info to downrank functions
					// with the wrong number of result values.
					inf.assignees = append(inf.assignees, c.pkg.GetTypesInfo().TypeOf(node.Lhs[i]))
				}
			}
			return inf
		case *ast.ValueSpec:
			if node.Type != nil && c.pos > node.Type.End() {
				inf.objType = c.pkg.GetTypesInfo().TypeOf(node.Type)
			}
			return inf
		case *ast.CallExpr:
			// Only consider CallExpr args if position falls between parens.
			if node.Lparen < c.pos && c.pos <= node.Rparen {
				// For type conversions like "int64(foo)" we can only infer our
				// desired type is convertible to int64.
				if typ := typeConversion(node, c.pkg.GetTypesInfo()); typ != nil {
					inf.convertibleTo = typ
					break Nodes
				}

				if tv, ok := c.pkg.GetTypesInfo().Types[node.Fun]; ok {
					if sig, ok := tv.Type.(*types.Signature); ok {
						numParams := sig.Params().Len()
						if numParams == 0 {
							return inf
						}

						exprIdx := exprAtPos(c.pos, node.Args)

						// If we have one or zero arg expressions, we may be
						// completing to a function call that returns multiple
						// values, in turn getting passed in to the surrounding
						// call. Record the assignees so we can favor function
						// calls that return matching values.
						if len(node.Args) <= 1 && exprIdx == 0 {
							for i := 0; i < sig.Params().Len(); i++ {
								inf.assignees = append(inf.assignees, sig.Params().At(i).Type())
							}

							// Record that we may be completing into variadic parameters.
							inf.variadicAssignees = sig.Variadic()
						}

						// Make sure not to run past the end of expected parameters.
						if exprIdx >= numParams {
							inf.objType = sig.Params().At(numParams - 1).Type()
						} else {
							inf.objType = sig.Params().At(exprIdx).Type()
						}

						if sig.Variadic() && exprIdx >= (numParams-1) {
							// If we are completing a variadic param, deslice the variadic type.
							inf.objType = deslice(inf.objType)
							// Record whether we are completing the initial variadic param.
							inf.variadic = exprIdx == numParams-1 && len(node.Args) <= numParams

							// Check if we can infer object kind from printf verb.
							inf.objKind |= printfArgKind(c.pkg.GetTypesInfo(), node, exprIdx)
						}
					}
				}

				if funIdent, ok := node.Fun.(*ast.Ident); ok {
					obj := c.pkg.GetTypesInfo().ObjectOf(funIdent)

					if obj != nil && obj.Parent() == types.Universe {
						// Defer call to builtinArgType so we can provide it the
						// inferred type from its parent node.
						defer func() {
							inf = c.builtinArgType(obj, node, inf)
							inf.objKind = c.builtinArgKind(ctx, obj, node)
						}()

						// The expected type of builtin arguments like append() is
						// the expected type of the builtin call itself. For
						// example:
						//
						// var foo []int = append(<>)
						//
						// To find the expected type at <> we "skip" the append()
						// node and get the expected type one level up, which is
						// []int.
						continue Nodes
					}
				}

				return inf
			}
		case *ast.ReturnStmt:
			if c.enclosingFunc != nil {
				sig := c.enclosingFunc.sig
				// Find signature result that corresponds to our return statement.
				if resultIdx := exprAtPos(c.pos, node.Results); resultIdx < len(node.Results) {
					if resultIdx < sig.Results().Len() {
						inf.objType = sig.Results().At(resultIdx).Type()
					}
				}
			}
			return inf
		case *ast.CaseClause:
			if swtch, ok := findSwitchStmt(c.path[i+1:], c.pos, node).(*ast.SwitchStmt); ok {
				if tv, ok := c.pkg.GetTypesInfo().Types[swtch.Tag]; ok {
					inf.objType = tv.Type

					// Record which objects have already been used in the case
					// statements so we don't suggest them again.
					for _, cc := range swtch.Body.List {
						for _, caseExpr := range cc.(*ast.CaseClause).List {
							// Don't record the expression we are currently completing.
							if caseExpr.Pos() < c.pos && c.pos <= caseExpr.End() {
								continue
							}

							if objs := objChain(c.pkg.GetTypesInfo(), caseExpr); len(objs) > 0 {
								inf.penalized = append(inf.penalized, penalizedObj{objChain: objs, penalty: 0.1})
							}
						}
					}
				}
			}
			return inf
		case *ast.SliceExpr:
			// Make sure position falls within the brackets (e.g. "foo[a:<>]").
			if node.Lbrack < c.pos && c.pos <= node.Rbrack {
				inf.objType = types.Typ[types.Int]
			}
			return inf
		case *ast.IndexExpr:
			// Make sure position falls within the brackets (e.g. "foo[<>]").
			if node.Lbrack < c.pos && c.pos <= node.Rbrack {
				if tv, ok := c.pkg.GetTypesInfo().Types[node.X]; ok {
					switch t := tv.Type.Underlying().(type) {
					case *types.Map:
						inf.objType = t.Key()
					case *types.Slice, *types.Array:
						inf.objType = types.Typ[types.Int]
					}
				}
			}
			return inf
		case *ast.SendStmt:
			// Make sure we are on right side of arrow (e.g. "foo <- <>").
			if c.pos > node.Arrow+1 {
				if tv, ok := c.pkg.GetTypesInfo().Types[node.Chan]; ok {
					if ch, ok := tv.Type.Underlying().(*types.Chan); ok {
						inf.objType = ch.Elem()
					}
				}
			}
			return inf
		case *ast.RangeStmt:
			if source.NodeContains(node.X, c.pos) {
				inf.objKind |= kindSlice | kindArray | kindMap | kindString
				if node.Value == nil {
					inf.objKind |= kindChan
				}
			}
			return inf
		case *ast.StarExpr:
			inf.modifiers = append(inf.modifiers, typeModifier{mod: dereference})
		case *ast.UnaryExpr:
			switch node.Op {
			case token.AND:
				inf.modifiers = append(inf.modifiers, typeModifier{mod: reference})
			case token.ARROW:
				inf.modifiers = append(inf.modifiers, typeModifier{mod: chanRead})
			}
		case *ast.DeferStmt, *ast.GoStmt:
			inf.objKind |= kindFunc
			return inf
		default:
			if breaksExpectedTypeInference(node, c.pos) {
				return inf
			}
		}
	}

	return inf
}

// objChain decomposes e into a chain of objects if possible. For
// example, "foo.bar().baz" will yield []types.Object{foo, bar, baz}.
// If any part can't be turned into an object, return nil.
func objChain(info *types.Info, e ast.Expr) []types.Object {
	var objs []types.Object

	for e != nil {
		switch n := e.(type) {
		case *ast.Ident:
			obj := info.ObjectOf(n)
			if obj == nil {
				return nil
			}
			objs = append(objs, obj)
			e = nil
		case *ast.SelectorExpr:
			obj := info.ObjectOf(n.Sel)
			if obj == nil {
				return nil
			}
			objs = append(objs, obj)
			e = n.X
		case *ast.CallExpr:
			if len(n.Args) > 0 {
				return nil
			}
			e = n.Fun
		default:
			return nil
		}
	}

	// Reverse order so the layout matches the syntactic order.
	for i := 0; i < len(objs)/2; i++ {
		objs[i], objs[len(objs)-1-i] = objs[len(objs)-1-i], objs[i]
	}

	return objs
}

// applyTypeModifiers applies the list of type modifiers to a type.
// It returns nil if the modifiers could not be applied.
func (ci candidateInference) applyTypeModifiers(typ types.Type, addressable bool) types.Type {
	for _, mod := range ci.modifiers {
		switch mod.mod {
		case dereference:
			// For every "*" indirection operator, remove a pointer layer
			// from candidate type.
			if ptr, ok := typ.Underlying().(*types.Pointer); ok {
				typ = ptr.Elem()
			} else {
				return nil
			}
		case reference:
			// For every "&" address operator, add another pointer layer to
			// candidate type, if the candidate is addressable.
			if addressable {
				typ = types.NewPointer(typ)
			} else {
				return nil
			}
		case chanRead:
			// For every "<-" operator, remove a layer of channelness.
			if ch, ok := typ.(*types.Chan); ok {
				typ = ch.Elem()
			} else {
				return nil
			}
		}
	}

	return typ
}

// applyTypeNameModifiers applies the list of type modifiers to a type name.
func (ci candidateInference) applyTypeNameModifiers(typ types.Type) types.Type {
	for _, mod := range ci.typeName.modifiers {
		switch mod.mod {
		case reference:
			typ = types.NewPointer(typ)
		case array:
			typ = types.NewArray(typ, mod.arrayLen)
		case slice:
			typ = types.NewSlice(typ)
		}
	}
	return typ
}

// matchesVariadic returns true if we are completing a variadic
// parameter and candType is a compatible slice type.
func (ci candidateInference) matchesVariadic(candType types.Type) bool {
	return ci.variadic && ci.objType != nil && types.AssignableTo(candType, types.NewSlice(ci.objType))
}

// findSwitchStmt returns an *ast.CaseClause's corresponding *ast.SwitchStmt or
// *ast.TypeSwitchStmt. path should start from the case clause's first ancestor.
func findSwitchStmt(path []ast.Node, pos token.Pos, c *ast.CaseClause) ast.Stmt {
	// Make sure position falls within a "case <>:" clause.
	if exprAtPos(pos, c.List) >= len(c.List) {
		return nil
	}
	// A case clause is always nested within a block statement in a switch statement.
	if len(path) < 2 {
		return nil
	}
	if _, ok := path[0].(*ast.BlockStmt); !ok {
		return nil
	}
	switch s := path[1].(type) {
	case *ast.SwitchStmt:
		return s
	case *ast.TypeSwitchStmt:
		return s
	default:
		return nil
	}
}

// breaksExpectedTypeInference reports if an expression node's type is unrelated
// to its child expression node types. For example, "Foo{Bar: x.Baz(<>)}" should
// expect a function argument, not a composite literal value.
func breaksExpectedTypeInference(n ast.Node, pos token.Pos) bool {
	switch n := n.(type) {
	case *ast.CompositeLit:
		// Doesn't break inference if pos is in type name.
		// For example: "Foo<>{Bar: 123}"
		return !source.NodeContains(n.Type, pos)
	case *ast.CallExpr:
		// Doesn't break inference if pos is in func name.
		// For example: "Foo<>(123)"
		return !source.NodeContains(n.Fun, pos)
	case *ast.FuncLit, *ast.IndexExpr, *ast.SliceExpr:
		return true
	default:
		return false
	}
}

// expectTypeName returns information about the expected type name at position.
func expectTypeName(c *completer) typeNameInference {
	var inf typeNameInference

Nodes:
	for i, p := range c.path {
		switch n := p.(type) {
		case *ast.FieldList:
			// Expect a type name if pos is in a FieldList. This applies to
			// FuncType params/results, FuncDecl receiver, StructType, and
			// InterfaceType. We don't need to worry about the field name
			// because completion bails out early if pos is in an *ast.Ident
			// that defines an object.
			inf.wantTypeName = true
			break Nodes
		case *ast.CaseClause:
			// Expect type names in type switch case clauses.
			if swtch, ok := findSwitchStmt(c.path[i+1:], c.pos, n).(*ast.TypeSwitchStmt); ok {
				// The case clause types must be assertable from the type switch parameter.
				ast.Inspect(swtch.Assign, func(n ast.Node) bool {
					if ta, ok := n.(*ast.TypeAssertExpr); ok {
						inf.assertableFrom = c.pkg.GetTypesInfo().TypeOf(ta.X)
						return false
					}
					return true
				})
				inf.wantTypeName = true

				// Track the types that have already been used in this
				// switch's case statements so we don't recommend them.
				for _, e := range swtch.Body.List {
					for _, typeExpr := range e.(*ast.CaseClause).List {
						// Skip if type expression contains pos. We don't want to
						// count it as already used if the user is completing it.
						if typeExpr.Pos() < c.pos && c.pos <= typeExpr.End() {
							continue
						}

						if t := c.pkg.GetTypesInfo().TypeOf(typeExpr); t != nil {
							inf.seenTypeSwitchCases = append(inf.seenTypeSwitchCases, t)
						}
					}
				}

				break Nodes
			}
			return typeNameInference{}
		case *ast.TypeAssertExpr:
			// Expect type names in type assert expressions.
			if n.Lparen < c.pos && c.pos <= n.Rparen {
				// The type in parens must be assertable from the expression type.
				inf.assertableFrom = c.pkg.GetTypesInfo().TypeOf(n.X)
				inf.wantTypeName = true
				break Nodes
			}
			return typeNameInference{}
		case *ast.StarExpr:
			inf.modifiers = append(inf.modifiers, typeModifier{mod: reference})
		case *ast.CompositeLit:
			// We want a type name if position is in the "Type" part of a
			// composite literal (e.g. "Foo<>{}").
			if n.Type != nil && n.Type.Pos() <= c.pos && c.pos <= n.Type.End() {
				inf.wantTypeName = true
				inf.compLitType = true

				if i < len(c.path)-1 {
					// Track preceding "&" operator. Technically it applies to
					// the composite literal and not the type name, but if
					// affects our type completion nonetheless.
					if u, ok := c.path[i+1].(*ast.UnaryExpr); ok && u.Op == token.AND {
						inf.modifiers = append(inf.modifiers, typeModifier{mod: reference})
					}
				}
			}
			break Nodes
		case *ast.ArrayType:
			// If we are inside the "Elt" part of an array type, we want a type name.
			if n.Elt.Pos() <= c.pos && c.pos <= n.Elt.End() {
				inf.wantTypeName = true
				if n.Len == nil {
					// No "Len" expression means a slice type.
					inf.modifiers = append(inf.modifiers, typeModifier{mod: slice})
				} else {
					// Try to get the array type using the constant value of "Len".
					tv, ok := c.pkg.GetTypesInfo().Types[n.Len]
					if ok && tv.Value != nil && tv.Value.Kind() == constant.Int {
						if arrayLen, ok := constant.Int64Val(tv.Value); ok {
							inf.modifiers = append(inf.modifiers, typeModifier{mod: array, arrayLen: arrayLen})
						}
					}
				}

				// ArrayTypes can be nested, so keep going if our parent is an
				// ArrayType.
				if i < len(c.path)-1 {
					if _, ok := c.path[i+1].(*ast.ArrayType); ok {
						continue Nodes
					}
				}

				break Nodes
			}
		case *ast.MapType:
			inf.wantTypeName = true
			if n.Key != nil {
				inf.wantComparable = source.NodeContains(n.Key, c.pos)
			} else {
				// If the key is empty, assume we are completing the key if
				// pos is directly after the "map[".
				inf.wantComparable = c.pos == n.Pos()+token.Pos(len("map["))
			}
			break Nodes
		case *ast.ValueSpec:
			inf.wantTypeName = source.NodeContains(n.Type, c.pos)
			break Nodes
		case *ast.TypeSpec:
			inf.wantTypeName = source.NodeContains(n.Type, c.pos)
		default:
			if breaksExpectedTypeInference(p, c.pos) {
				return typeNameInference{}
			}
		}
	}

	return inf
}

func (c *completer) fakeObj(T types.Type) *types.Var {
	return types.NewVar(token.NoPos, c.pkg.GetTypes(), "", T)
}

// anyCandType reports whether f returns true for any candidate type
// derivable from c. For example, from "foo" we might derive "&foo",
// and "foo()".
func (c *candidate) anyCandType(f func(t types.Type, addressable bool) bool) bool {
	if c.obj == nil || c.obj.Type() == nil {
		return false
	}

	objType := c.obj.Type()

	if f(objType, c.addressable) {
		return true
	}

	// If c is a func type with a single result, offer the result type.
	if sig, ok := objType.Underlying().(*types.Signature); ok {
		if sig.Results().Len() == 1 && f(sig.Results().At(0).Type(), false) {
			// Mark the candidate so we know to append "()" when formatting.
			c.expandFuncCall = true
			return true
		}
	}

	var (
		seenPtrTypes map[types.Type]bool
		ptrType      = objType
		ptrDepth     int
	)

	// Check if dereferencing c would match our type inference. We loop
	// since c could have arbitrary levels of pointerness.
	for {
		ptr, ok := ptrType.Underlying().(*types.Pointer)
		if !ok {
			break
		}

		ptrDepth++

		// Avoid pointer type cycles.
		if seenPtrTypes[ptrType] {
			break
		}

		if _, named := ptrType.(*types.Named); named {
			// Lazily allocate "seen" since it isn't used normally.
			if seenPtrTypes == nil {
				seenPtrTypes = make(map[types.Type]bool)
			}

			// Track named pointer types we have seen to detect cycles.
			seenPtrTypes[ptrType] = true
		}

		if f(ptr.Elem(), false) {
			// Mark the candidate so we know to prepend "*" when formatting.
			c.dereference = ptrDepth
			return true
		}

		ptrType = ptr.Elem()
	}

	// Check if c is addressable and a pointer to c matches our type inference.
	if c.addressable && f(types.NewPointer(objType), false) {
		// Mark the candidate so we know to prepend "&" when formatting.
		c.takeAddress = true
		return true
	}

	return false
}

// matchingCandidate reports whether cand matches our type inferences.
// It mutates cand's score in certain cases.
func (c *completer) matchingCandidate(cand *candidate) bool {
	if c.completionContext.commentCompletion {
		return false
	}

	if isTypeName(cand.obj) {
		return c.matchingTypeName(cand)
	} else if c.wantTypeName() {
		// If we want a type, a non-type object never matches.
		return false
	}

	if c.inference.candTypeMatches(cand) {
		return true
	}

	candType := cand.obj.Type()
	if candType == nil {
		return false
	}

	if sig, ok := candType.Underlying().(*types.Signature); ok {
		if c.inference.assigneesMatch(cand, sig) {
			// Invoke the candidate if its results are multi-assignable.
			cand.expandFuncCall = true
			return true
		}
	}

	// Default to invoking *types.Func candidates. This is so function
	// completions in an empty statement (or other cases with no expected type)
	// are invoked by default.
	cand.expandFuncCall = isFunc(cand.obj)

	return false
}

// candTypeMatches reports whether cand makes a good completion
// candidate given the candidate inference. cand's score may be
// mutated to downrank the candidate in certain situations.
func (ci *candidateInference) candTypeMatches(cand *candidate) bool {
	var (
		expTypes     = make([]types.Type, 0, 2)
		variadicType types.Type
	)
	if ci.objType != nil {
		expTypes = append(expTypes, ci.objType)

		if ci.variadic {
			variadicType = types.NewSlice(ci.objType)
			expTypes = append(expTypes, variadicType)
		}
	}

	return cand.anyCandType(func(candType types.Type, addressable bool) bool {
		// Take into account any type modifiers on the expected type.
		candType = ci.applyTypeModifiers(candType, addressable)
		if candType == nil {
			return false
		}

		if ci.convertibleTo != nil && types.ConvertibleTo(candType, ci.convertibleTo) {
			return true
		}

		for _, expType := range expTypes {
			if isEmptyInterface(expType) {
				continue
			}

			matches, untyped := ci.typeMatches(expType, candType)
			if !matches {
				continue
			}

			if expType == variadicType {
				cand.variadic = true
			}

			// Lower candidate score for untyped conversions. This avoids
			// ranking untyped constants above candidates with an exact type
			// match. Don't lower score of builtin constants, e.g. "true".
			if untyped && !types.Identical(candType, expType) && cand.obj.Parent() != types.Universe {
				cand.score /= 2
			}

			return true
		}

		// If we don't have a specific expected type, fall back to coarser
		// object kind checks.
		if ci.objType == nil || isEmptyInterface(ci.objType) {
			// If we were able to apply type modifiers to our candidate type,
			// count that as a match. For example:
			//
			//   var foo chan int
			//   <-fo<>
			//
			// We were able to apply the "<-" type modifier to "foo", so "foo"
			// matches.
			if len(ci.modifiers) > 0 {
				return true
			}

			// If we didn't have an exact type match, check if our object kind
			// matches.
			if ci.kindMatches(candType) {
				if ci.objKind == kindFunc {
					cand.expandFuncCall = true
				}
				return true
			}
		}

		return false
	})
}

// typeMatches reports whether an object of candType makes a good
// completion candidate given the expected type expType. It also
// returns a second bool which is true if both types are basic types
// of the same kind, and at least one is untyped.
func (ci *candidateInference) typeMatches(expType, candType types.Type) (bool, bool) {
	// Handle untyped values specially since AssignableTo gives false negatives
	// for them (see https://golang.org/issue/32146).
	if candBasic, ok := candType.Underlying().(*types.Basic); ok {
		if wantBasic, ok := expType.Underlying().(*types.Basic); ok {
			// Make sure at least one of them is untyped.
			if isUntyped(candType) || isUntyped(expType) {
				// Check that their constant kind (bool|int|float|complex|string) matches.
				// This doesn't take into account the constant value, so there will be some
				// false positives due to integer sign and overflow.
				if candBasic.Info()&types.IsConstType == wantBasic.Info()&types.IsConstType {
					return true, true
				}
			}
		}
	}

	// AssignableTo covers the case where the types are equal, but also handles
	// cases like assigning a concrete type to an interface type.
	return types.AssignableTo(candType, expType), false
}

// kindMatches reports whether candType's kind matches our expected
// kind (e.g. slice, map, etc.).
func (ci *candidateInference) kindMatches(candType types.Type) bool {
	return ci.objKind > 0 && ci.objKind&candKind(candType) > 0
}

// assigneesMatch reports whether an invocation of sig matches the
// number and type of any assignees.
func (ci *candidateInference) assigneesMatch(cand *candidate, sig *types.Signature) bool {
	if len(ci.assignees) == 0 {
		return false
	}

	// Uniresult functions are always usable and are handled by the
	// normal, non-assignees type matching logic.
	if sig.Results().Len() == 1 {
		return false
	}

	var numberOfResultsCouldMatch bool
	if ci.variadicAssignees {
		numberOfResultsCouldMatch = sig.Results().Len() >= len(ci.assignees)-1
	} else {
		numberOfResultsCouldMatch = sig.Results().Len() == len(ci.assignees)
	}

	// If our signature doesn't return the right number of values, it's
	// not a match, so downrank it. For example:
	//
	//  var foo func() (int, int)
	//  a, b, c := <> // downrank "foo()" since it only returns two values
	if !numberOfResultsCouldMatch {
		cand.score /= 2
		return false
	}

	// If at least one assignee has a valid type, and all valid
	// assignees match the corresponding sig result value, the signature
	// is a match.
	allMatch := false
	for i := 0; i < sig.Results().Len(); i++ {
		var assignee types.Type

		// If we are completing into variadic parameters, deslice the
		// expected variadic type.
		if ci.variadicAssignees && i >= len(ci.assignees)-1 {
			assignee = ci.assignees[len(ci.assignees)-1]
			if elem := deslice(assignee); elem != nil {
				assignee = elem
			}
		} else {
			assignee = ci.assignees[i]
		}

		if assignee == nil {
			continue
		}

		allMatch, _ = ci.typeMatches(assignee, sig.Results().At(i).Type())
		if !allMatch {
			break
		}
	}
	return allMatch
}

func (c *completer) matchingTypeName(cand *candidate) bool {
	if !c.wantTypeName() {
		return false
	}

	typeMatches := func(candType types.Type) bool {
		// Take into account any type name modifier prefixes.
		candType = c.inference.applyTypeNameModifiers(candType)

		if from := c.inference.typeName.assertableFrom; from != nil {
			// Don't suggest the starting type in type assertions. For example,
			// if "foo" is an io.Writer, don't suggest "foo.(io.Writer)".
			if types.Identical(from, candType) {
				return false
			}

			if intf, ok := from.Underlying().(*types.Interface); ok {
				if !types.AssertableTo(intf, candType) {
					return false
				}
			}
		}

		if c.inference.typeName.wantComparable && !types.Comparable(candType) {
			return false
		}

		// Skip this type if it has already been used in another type
		// switch case.
		for _, seen := range c.inference.typeName.seenTypeSwitchCases {
			if types.Identical(candType, seen) {
				return false
			}
		}

		// We can expect a type name and have an expected type in cases like:
		//
		//   var foo []int
		//   foo = []i<>
		//
		// Where our expected type is "[]int", and we expect a type name.
		if c.inference.objType != nil {
			return types.AssignableTo(candType, c.inference.objType)
		}

		// Default to saying any type name is a match.
		return true
	}

	t := cand.obj.Type()

	if typeMatches(t) {
		return true
	}

	if !source.IsInterface(t) && typeMatches(types.NewPointer(t)) {
		if c.inference.typeName.compLitType {
			// If we are completing a composite literal type as in
			// "foo<>{}", to make a pointer we must prepend "&".
			cand.takeAddress = true
		} else {
			// If we are completing a normal type name such as "foo<>", to
			// make a pointer we must prepend "*".
			cand.makePointer = true
		}
		return true
	}

	return false
}

var (
	// "interface { Error() string }" (i.e. error)
	errorIntf = types.Universe.Lookup("error").Type().Underlying().(*types.Interface)

	// "interface { String() string }" (i.e. fmt.Stringer)
	stringerIntf = types.NewInterfaceType([]*types.Func{
		types.NewFunc(token.NoPos, nil, "String", types.NewSignature(
			nil,
			nil,
			types.NewTuple(types.NewParam(token.NoPos, nil, "", types.Typ[types.String])),
			false,
		)),
	}, nil).Complete()

	byteType = types.Universe.Lookup("byte").Type()
)

// candKind returns the objKind of candType, if any.
func candKind(candType types.Type) objKind {
	var kind objKind

	switch t := candType.Underlying().(type) {
	case *types.Array:
		kind |= kindArray
		if t.Elem() == byteType {
			kind |= kindBytes
		}
	case *types.Slice:
		kind |= kindSlice
		if t.Elem() == byteType {
			kind |= kindBytes
		}
	case *types.Chan:
		kind |= kindChan
	case *types.Map:
		kind |= kindMap
	case *types.Pointer:
		kind |= kindPtr

		// Some builtins handle array pointers as arrays, so just report a pointer
		// to an array as an array.
		if _, isArray := t.Elem().Underlying().(*types.Array); isArray {
			kind |= kindArray
		}
	case *types.Basic:
		switch info := t.Info(); {
		case info&types.IsString > 0:
			kind |= kindString
		case info&types.IsInteger > 0:
			kind |= kindInt
		case info&types.IsFloat > 0:
			kind |= kindFloat
		case info&types.IsComplex > 0:
			kind |= kindComplex
		case info&types.IsBoolean > 0:
			kind |= kindBool
		}
	case *types.Signature:
		return kindFunc
	}

	if types.Implements(candType, errorIntf) {
		kind |= kindError
	}

	if types.Implements(candType, stringerIntf) {
		kind |= kindStringer
	}

	return kind
}<|MERGE_RESOLUTION|>--- conflicted
+++ resolved
@@ -553,11 +553,7 @@
 	c.deepState.searchQueue = nil
 
 	for _, callback := range c.completionCallbacks {
-<<<<<<< HEAD
-		if err := c.snapshot.View().RunProcessEnvFunc(ctx, callback); err != nil {
-=======
 		if err := c.snapshot.RunProcessEnvFunc(ctx, callback); err != nil {
->>>>>>> 23787c00
 			return nil, nil, err
 		}
 	}
