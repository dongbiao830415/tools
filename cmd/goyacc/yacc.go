/*
Derived from Inferno's utils/iyacc/yacc.c
http://code.google.com/p/inferno-os/source/browse/utils/iyacc/yacc.c

This copyright NOTICE applies to all files in this directory and
subdirectories, unless another copyright notice appears in a given
file or subdirectory.  If you take substantial code from this software to use in
other programs, you must somehow include with it an appropriate
copyright notice that includes the copyright notice and the other
notices below.  It is fine (and often tidier) to do that in a separate
file such as NOTICE, LICENCE or COPYING.

	Copyright © 1994-1999 Lucent Technologies Inc.  All rights reserved.
	Portions Copyright © 1995-1997 C H Forsyth (forsyth@terzarima.net)
	Portions Copyright © 1997-1999 Vita Nuova Limited
	Portions Copyright © 2000-2007 Vita Nuova Holdings Limited (www.vitanuova.com)
	Portions Copyright © 2004,2006 Bruce Ellis
	Portions Copyright © 2005-2007 C H Forsyth (forsyth@terzarima.net)
	Revisions Copyright © 2000-2007 Lucent Technologies Inc. and others
	Portions Copyright © 2009 The Go Authors. All rights reserved.

Permission is hereby granted, free of charge, to any person obtaining a copy
of this software and associated documentation files (the "Software"), to deal
in the Software without restriction, including without limitation the rights
to use, copy, modify, merge, publish, distribute, sublicense, and/or sell
copies of the Software, and to permit persons to whom the Software is
furnished to do so, subject to the following conditions:

The above copyright notice and this permission notice shall be included in
all copies or substantial portions of the Software.

THE SOFTWARE IS PROVIDED "AS IS", WITHOUT WARRANTY OF ANY KIND, EXPRESS OR
IMPLIED, INCLUDING BUT NOT LIMITED TO THE WARRANTIES OF MERCHANTABILITY,
FITNESS FOR A PARTICULAR PURPOSE AND NONINFRINGEMENT.  IN NO EVENT SHALL THE
AUTHORS OR COPYRIGHT HOLDERS BE LIABLE FOR ANY CLAIM, DAMAGES OR OTHER
LIABILITY, WHETHER IN AN ACTION OF CONTRACT, TORT OR OTHERWISE, ARISING FROM,
OUT OF OR IN CONNECTION WITH THE SOFTWARE OR THE USE OR OTHER DEALINGS IN
THE SOFTWARE.
*/

package main

// yacc
// major difference is lack of stem ("y" variable)
//

import (
	"bufio"
	"bytes"
	"flag"
	"fmt"
	"go/format"
	"io/ioutil"
	"math"
	"os"
	"strconv"
	"strings"
	"unicode"
)

// the following are adjustable
// according to memory size
const (
	ACTSIZE  = 240000
	NSTATES  = 16000
	TEMPSIZE = 16000

	SYMINC   = 50  // increase for non-term or term
	RULEINC  = 50  // increase for max rule length prodptr[i]
	PRODINC  = 100 // increase for productions     prodptr
	WSETINC  = 50  // increase for working sets    wsets
	STATEINC = 200 // increase for states          statemem

	PRIVATE = 0xE000 // unicode private use Unicode私人使用，如果只最支持ascii，则不用从这么大开始

	// relationships which must hold:
	//	TEMPSIZE >= NTERMS + NNONTERM + 1;
	//	TEMPSIZE >= NSTATES;
	//

	NTBASE     = 010000
	ERRCODE    = 8190
	ACCEPTCODE = 8191
	YYLEXUNK   = 3
	TOKSTART   = 4 //index of first defined token
)

// no, left, right, binary assoc.
const (
	NOASC = iota
	LASC
	RASC
	BASC
)

// flags for state generation
const (
	DONE = iota
	MUSTDO
	MUSTLOOKAHEAD
)

// flags for a rule having an action, and being reduced
const (
	ACTFLAG = 1 << (iota + 2)
	REDFLAG
)

// output parser flags
const yyFlag = -1000

// parse tokens
const (
	IDENTIFIER = PRIVATE + iota
	MARK
	TERM
	LEFT  //ok
	RIGHT //ok
	BINARY
	PREC
	LCURLY
	IDENTCOLON
	NUMBER
	START //ok accept
	TYPEDEF
	TYPENAME
	UNION //ok
	ERROR //lemon也支持类型的语法
)

const ENDFILE = 0
const EMPTY = 1
const WHOKNOWS = 0
const OK = 1
const NOMORE = -1000

// macros for getting associativity and precedence levels
func ASSOC(i int) int { return i & 3 }

func PLEVEL(i int) int { return (i >> 4) & 077 }

func TYPE(i int) int { return (i >> 10) & 077 }

// macros for setting associativity and precedence levels
func SETASC(i, j int) int { return i | j }

func SETPLEV(i, j int) int { return i | (j << 4) }

func SETTYPE(i, j int) int { return i | (j << 10) }

// I/O descriptors
var finput *bufio.Reader // input file
var stderr *bufio.Writer
var ftable *bufio.Writer    // y.go file
var fcode = &bytes.Buffer{} // saved code
var foutput *bufio.Writer   // y.output file

var fmtImported bool // output file has recorded an import of "fmt"

var oflag string  // -o [y.go]		- y.go file
var vflag string  // -v [y.output]	- y.output file
var lflag bool    // -l			- disable line directives
var prefix string // name prefix for identifiers, default yy
var eflag bool
var azDefine Define
var lexType string

func init() {
	flag.StringVar(&oflag, "o", "y.go", "parser output")
	flag.StringVar(&prefix, "p", "yy", "name prefix to use in generated code")
	flag.StringVar(&vflag, "v", "y.output", "create parsing tables")
	flag.BoolVar(&lflag, "l", false, "disable line directives")
	flag.BoolVar(&eflag, "E", false, "Print input file after preprocessing.")
	flag.Var(&azDefine, "D", "Define an %ifdef macro.")
	flag.StringVar(&lexType, "t", "", "lex type")
}

var initialstacksize = 16

// communication variables between various I/O routines
var infile string  // input file name
var numbval int    // value of an input number
var tokname string // input token name, slop for runes and 0
var tokflag = false

// structure declarations
type Lkset []int

type Pitem struct {
	prod   []int
	off    int // offset within the production
	first  int // first term or non-term in item
	prodno int // production number for sorting
}

type Item struct {
	pitem Pitem
	look  Lkset
}

type Symb struct {
	name    string
	noconst bool //以$、'、"开头的token
	value   int  //token的编码
}

type Wset struct {
	pitem Pitem
	flag  int
	ws    Lkset
}

// storage of types
var ntypes int                     // number of types defined
var typeset = make(map[int]string) // pointers to type tags

// token information

var ntokens = 0 // number of tokens
var tokset []Symb
var toklev []int // vector with the precedence of the terminals 终结符优先级的vector

// nonterminal information

var nnonter = -1 // the number of nonterminals
var nontrst []Symb
var start int // start symbol

// state information

var nstate = 0                      // number of states
var pstate = make([]int, NSTATES+2) // index into statemem to the descriptions of the states
var statemem []Item
var tystate = make([]int, NSTATES) // contains type information about the states
var tstates []int                  // states generated by terminal gotos
var ntstates []int                 // states generated by nonterminal gotos
var mstates = make([]int, NSTATES) // chain of overflows of term/nonterm generation lists
var lastred int                    // number of last reduction of a state
var defact = make([]int, NSTATES)  // default actions of states

// lookahead set information

var nolook = 0  // flag to turn off lookahead computations
var tbitset = 0 // size of lookahead sets
var clset Lkset // temporary storage for lookahead computations

// working set information

var wsets []Wset
var cwp int

// storage for action table

var amem []int                   // action table storage
var memp int                     // next free action table position
var indgo = make([]int, NSTATES) // index to the stored goto table

// temporary vector, indexable by states, terms, or ntokens

var temp1 = make([]int, TEMPSIZE) // temporary storage, indexed by terms + ntokens or states
var lineno = 1                    // current input line number
var fatfl = 1                     // if on, error is fatal
var nerrors = 0                   // number of errors

// assigned token type values

var extval = 0 //以$开头的token

// grammar rule information

var nprod = 1      // number of productions
var prdptr [][]int // pointers to descriptions of productions
var levprd []int   // precedence levels for the productions
var rlines []int   // line number for this rule

// statistics collection variables

var zzgoent = 0
var zzgobest = 0
var zzacent = 0
var zzexcp = 0
var zzclose = 0
var zzrrconf = 0
var zzsrconf = 0
var zzstate = 0

// optimizer arrays

var yypgo [][]int
var optst [][]int
var ggreed []int
var pgo []int

var maxspr int // maximum spread of any entry
var maxoff int // maximum offset into a array
var maxa int

// storage for information about the nonterminals

var pres [][][]int // vector of pointers to productions yielding each nonterminal
var pfirst []Lkset
var pempty []int // vector of nonterminals nontrivially deriving e

// random stuff picked out from between functions

var indebug = 0 // debugging flag for cpfir
var pidebug = 0 // debugging flag for putitem
var gsdebug = 0 // debugging flag for stagen
var cldebug = 0 // debugging flag for closure
var pkdebug = 0 // debugging flag for apack
var g2debug = 0 // debugging for go2gen
var adb = 0     // debugging for callopt

type Resrv struct {
	name  string
	value int
}

var resrv = []Resrv{
	{"binary", BINARY},
	{"left", LEFT},
	{"nonassoc", BINARY},
	{"prec", PREC},
	{"right", RIGHT},
	{"start", START},
	{"term", TERM},
	{"token", TERM},
	{"type", TYPEDEF},
	{"union", UNION},
	{"struct", UNION},
	{"error", ERROR},
}

type Error struct {
	lineno int
	tokens []string
	msg    string
}

var errors []Error

type Row struct {
	actions       []int
	defaultAction int
}

var stateTable []Row

var zznewstate = 0

const EOF = -1

func main() {

	setup() // initialize and read productions

	tbitset = (ntokens + 32) / 32
	cpres()  // make table of which productions yield a given nonterminal
	cempty() // make a table of which nonterminals can match the empty string
	cpfir()  // make a table of firsts of nonterminals

	stagen() // generate the states

	yypgo = make([][]int, nnonter+1)
	optst = make([][]int, nstate)
	output() // write the states and the tables
	go2out()

	hideprod()
	summary()

	callopt()

	others()

	exit(0)
}

func setup() {
	var j, ty int

	stderr = bufio.NewWriter(os.Stderr)
	foutput = nil

	flag.Parse()
	if flag.NArg() != 1 {
		usage()
	}
	if lexType == "" {
		lexType = prefix + "Lexer"
	}
	if initialstacksize < 1 {
		// never set so cannot happen
		fmt.Fprintf(stderr, "yacc: stack size too small\n")
		usage()
	}
	yaccpar = strings.Replace(yaccpartext, "$$", prefix, -1)
	openup() //打开各种的文件

	fmt.Fprintf(ftable, "// Code generated by goyacc %s. DO NOT EDIT.\n", strings.Join(os.Args[1:], " "))

	defin(0, "$end")
	extval = PRIVATE // tokens start in unicode 'private use'
	defin(0, "error")
	defin(1, "$accept") //非终结符
	defin(0, "$unk")
	i := 0

	t := gettok()

outer:
	//在这里解析
	for {
		switch t {
		default:
			errorf("syntax error tok=%v", t-PRIVATE)

		case MARK, ENDFILE:
			break outer

		case ';':
			// Do nothing.

		case START:
			t = gettok()
			if t != IDENTIFIER {
				errorf("bad %%start construction")
			}
			start = chfind(1, tokname)

		case ERROR:
			lno := lineno
			var tokens []string
			for {
				t := gettok()
				if t == ':' {
					break
				}
				if t != IDENTIFIER && t != IDENTCOLON {
					errorf("bad syntax in %%error")
				}
				tokens = append(tokens, tokname)
				if t == IDENTCOLON {
					break
				}
			}
			if gettok() != IDENTIFIER {
				errorf("bad syntax in %%error")
			}
			errors = append(errors, Error{lno, tokens, tokname})

		case TYPEDEF:
			t = gettok()
			if t != TYPENAME {
				errorf("bad syntax in %%type")
			}
			ty = numbval
			for {
				t = gettok()
				switch t {
				case IDENTIFIER:
					t = chfind(1, tokname)
					if t < NTBASE {
						j = TYPE(toklev[t])
						if j != 0 && j != ty {
							errorf("type redeclaration of token %s",
								tokset[t].name)
						} else {
							toklev[t] = SETTYPE(toklev[t], ty)
						}
					} else {
						j = nontrst[t-NTBASE].value
						if j != 0 && j != ty {
							errorf("type redeclaration of nonterminal %v",
								nontrst[t-NTBASE].name)
						} else {
							nontrst[t-NTBASE].value = ty
						}
					}
					continue

				case ',':
					continue
				}
				break
			}
			continue

		case UNION:
			cpyunion()

		case LEFT, BINARY, RIGHT, TERM:
			// nonzero means new prec. and assoc.
			lev := t - TERM
			if lev != 0 {
				i++
			}
			ty = 0

			// get identifiers so defined
			t = gettok()

			// there is a type defined
			if t == TYPENAME {
				ty = numbval
				t = gettok()
			}
			for {
				switch t {
				case ',':
					t = gettok()
					continue

				case ';':
					// Do nothing.

				case IDENTIFIER:
					j = chfind(0, tokname)
					if j >= NTBASE {
						errorf("%v defined earlier as nonterminal", tokname)
					}
					if lev != 0 {
						if ASSOC(toklev[j]) != 0 {
							errorf("redeclaration of precedence of %v", tokname)
						}
						toklev[j] = SETASC(toklev[j], lev)
						toklev[j] = SETPLEV(toklev[j], i)
					}
					if ty != 0 {
						if TYPE(toklev[j]) != 0 {
							errorf("redeclaration of type of %v", tokname)
						}
						toklev[j] = SETTYPE(toklev[j], ty)
					}
					t = gettok()
					if t == NUMBER {
						tokset[j].value = numbval
						t = gettok()
					}

					continue
				}
				break
			}
			continue

		case LCURLY:
			cpycode()
		}
		t = gettok()
	}
	//产生式的开始
	if t == ENDFILE {
		errorf("unexpected EOF before %%")
	}

	fmt.Fprintf(fcode, "switch %snt {\n", prefix)

	moreprod()
	prdptr[0] = []int{NTBASE, start, 1, 0}

	nprod = 1
	curprod := make([]int, RULEINC)
	t = gettok()
	if t != IDENTCOLON {
		errorf("bad syntax on first rule")
	}

	if start == 0 {
		prdptr[0][1] = chfind(1, tokname)
	}

	// read rules
	// put into prdptr array in the format
	// target
	// followed by id's of terminals and non-terminals
	// followed by -nprod

	for t != MARK && t != ENDFILE {
		mem := 0

		// process a rule
		rlines[nprod] = lineno
		ruleline := lineno
		if t == '|' {
			curprod[mem] = prdptr[nprod-1][0]
			mem++
		} else if t == IDENTCOLON {
			curprod[mem] = chfind(1, tokname)
			if curprod[mem] < NTBASE {
				lerrorf(ruleline, "token illegal on LHS of grammar rule")
			}
			mem++
		} else {
			lerrorf(ruleline, "illegal rule: missing semicolon or | ?")
		}

		// read rule body
		t = gettok()
		for {
			for t == IDENTIFIER {
				curprod[mem] = chfind(1, tokname)
				if curprod[mem] < NTBASE {
					levprd[nprod] = toklev[curprod[mem]]
				}
				mem++
				if mem >= len(curprod) {
					ncurprod := make([]int, mem+RULEINC)
					copy(ncurprod, curprod)
					curprod = ncurprod
				}
				t = gettok()
			}
			if t == PREC {
				if gettok() != IDENTIFIER {
					lerrorf(ruleline, "illegal %%prec syntax")
				}
				j = chfind(2, tokname)
				if j >= NTBASE {
					lerrorf(ruleline, "nonterminal "+nontrst[j-NTBASE].name+" illegal after %%prec")
				}
				levprd[nprod] = toklev[j]
				t = gettok()
			}
			if t != '=' {
				break
			}
			levprd[nprod] |= ACTFLAG
			fmt.Fprintf(fcode, "\n\tcase %v:", nprod)
			fmt.Fprintf(fcode, "\n\t\t%sDollar = %sS[%spt-%v:%spt+1]", prefix, prefix, prefix, mem-1, prefix)
			cpyact(curprod, mem)

			// action within rule...
			t = gettok()
			if t == IDENTIFIER {
				// make it a nonterminal
				j = chfind(1, fmt.Sprintf("$$%v", nprod))

				//
				// the current rule will become rule number nprod+1
				// enter null production for action
				//
				prdptr[nprod] = make([]int, 2)
				prdptr[nprod][0] = j
				prdptr[nprod][1] = -nprod

				// update the production information
				nprod++
				moreprod()
				levprd[nprod] = levprd[nprod-1] & ^ACTFLAG
				levprd[nprod-1] = ACTFLAG
				rlines[nprod] = lineno

				// make the action appear in the original rule
				curprod[mem] = j
				mem++
				if mem >= len(curprod) {
					ncurprod := make([]int, mem+RULEINC)
					copy(ncurprod, curprod)
					curprod = ncurprod
				}
			}
		}

		for t == ';' {
			t = gettok()
		}
		curprod[mem] = -nprod
		mem++

		// check that default action is reasonable
		if ntypes != 0 && (levprd[nprod]&ACTFLAG) == 0 &&
			nontrst[curprod[0]-NTBASE].value != 0 {
			// no explicit action, LHS has value
			tempty := curprod[1]
			if tempty < 0 {
				lerrorf(ruleline, "must return a value, since LHS has a type")
			}
			if tempty >= NTBASE {
				tempty = nontrst[tempty-NTBASE].value
			} else {
				tempty = TYPE(toklev[tempty])
			}
			if tempty != nontrst[curprod[0]-NTBASE].value {
				lerrorf(ruleline, "default action causes potential type clash")
			}
		}
		moreprod()
		prdptr[nprod] = make([]int, mem)
		copy(prdptr[nprod], curprod)
		nprod++
		moreprod()
		levprd[nprod] = 0
	}

	if TEMPSIZE < ntokens+nnonter+1 {
		errorf("too many tokens (%d) or non-terminals (%d)", ntokens, nnonter)
	}

	//
	// end of all rules
	// dump out the prefix code
	//

	fmt.Fprintf(fcode, "\n\t}")

	// put out non-literal terminals
	for i := TOKSTART; i <= ntokens; i++ {
		// non-literals
		if !tokset[i].noconst {
			fmt.Fprintf(ftable, "const %v = %v\n", tokset[i].name, tokset[i].value)
		}
	}

	// put out names of tokens
	ftable.WriteRune('\n')
	fmt.Fprintf(ftable, "var %sToknames = [...]string{\n", prefix)
	for i := 1; i <= ntokens; i++ {
		fmt.Fprintf(ftable, "\t%q,\n", tokset[i].name)
	}
	fmt.Fprintf(ftable, "}\n")

	// put out names of states.
	// commented out to avoid a huge table just for debugging.
	// re-enable to have the names in the binary.
	ftable.WriteRune('\n')
	fmt.Fprintf(ftable, "var %sStatenames = [...]string{\n", prefix)
	//	for i:=TOKSTART; i<=ntokens; i++ {
	//		fmt.Fprintf(ftable, "\t%q,\n", tokset[i].name);
	//	}
	fmt.Fprintf(ftable, "}\n")

	ftable.WriteRune('\n')
	fmt.Fprintf(ftable, "const %sEofCode = 1\n", prefix)
	fmt.Fprintf(ftable, "const %sErrCode = 2\n", prefix)
	fmt.Fprintf(ftable, "const %sInitialStackSize = %v\n", prefix, initialstacksize)

	//
	// copy any postfix code
	//
	if t == MARK {
		if !lflag {
			fmt.Fprintf(ftable, "\n//line %v:%v\n", infile, lineno)
		}
		for {
			c := getrune(finput)
			if c == EOF {
				break
			}
			ftable.WriteRune(c)
		}
	}
}

//
// allocate enough room to hold another production
//
func moreprod() {
	n := len(prdptr)
	if nprod >= n {
		nn := n + PRODINC
		aprod := make([][]int, nn)
		alevprd := make([]int, nn)
		arlines := make([]int, nn)

		copy(aprod, prdptr)
		copy(alevprd, levprd)
		copy(arlines, rlines)

		prdptr = aprod
		levprd = alevprd
		rlines = arlines
	}
}

//
// define s to be a terminal if nt==0
// or a nonterminal if nt==1
//
func defin(nt int, s string) int {
	val := 0
	if nt != 0 {
		nnonter++
		//这不是一个切片么，本身就是自增长的？
		if nnonter >= len(nontrst) {
			anontrst := make([]Symb, nnonter+SYMINC)
			copy(anontrst, nontrst)
			nontrst = anontrst
		}
		nontrst[nnonter] = Symb{name: s}
		return NTBASE + nnonter
	}

	// must be a token
	ntokens++
	if ntokens >= len(tokset) {
		nn := ntokens + SYMINC
		atokset := make([]Symb, nn)
		atoklev := make([]int, nn)

		copy(atoklev, toklev)
		copy(atokset, tokset)

		tokset = atokset
		toklev = atoklev
	}
	tokset[ntokens].name = s
	toklev[ntokens] = 0

	// establish value for token
	// single character literal 为令token字符文字建立值
	if s[0] == '\'' || s[0] == '"' { //单个字符的token, 也可以是utf8
		q, err := strconv.Unquote(s)
		if err != nil {
			errorf("invalid token: %s", err)
		}
		rq := []rune(q) //TODO rune 切片的第一个元素表示什么?
		if len(rq) != 1 {
			errorf("character token too long: %s", s)
		}
		val = int(rq[0])
		if val == 0 {
			errorf("token value 0 is illegal") //令牌值0是非法的
		}
		tokset[ntokens].noconst = true
	} else {
		val = extval //只有$end的值为0， 其它的token都是从一个比较大的值开始的
		extval++
		if s[0] == '$' {
			//token以$开头
			tokset[ntokens].noconst = true
		}
	}

	tokset[ntokens].value = val
	return ntokens
}

var peekline = 0

func gettok() int {
	var i int
	var match, c rune

	tokname = ""
	//跳过格式和注释
	for {
		lineno += peekline //peeklin应该是在某些函数里面时，又跳过了一引起line
		peekline = 0
		c = getrune(finput)
		//跳过空格没有用的字符
		for c == ' ' || c == '\n' || c == '\t' || c == '\v' || c == '\r' {
			if c == '\n' {
				lineno++
			}
			c = getrune(finput)
		}

		// skip comment -- fix
		if c != '/' {
			break
		}
		lineno += skipcom()
	}
	/*
		{
		<		: > %toen <> 中的内容
		' "		:都是字符串，也就是脚本中单个字符的 token
		%		:=、{、%都是特殊的用处，= 感觉和权限有关系, 剩下的就是找保留字
		数字
	*/
	switch c {
	case EOF:
		if tokflag {
			fmt.Printf(">>> ENDFILE %v\n", lineno)
		}
		return ENDFILE

	case '{':
		ungetrune(finput, c) //先存起来？
		if tokflag {
			fmt.Printf(">>> ={ %v\n", lineno)
		}
		return '='

	case '<':
		// get, and look up, a type name (union member name)
		// 获取并查找类型名称（union成员名称）
		c = getrune(finput)
		for c != '>' && c != EOF && c != '\n' {
			tokname += string(c)
			c = getrune(finput)
		}
		//<>中的一个字符串
		if c != '>' {
			errorf("unterminated < ... > clause")
		}

		for i = 1; i <= ntypes; i++ {
			if typeset[i] == tokname {
				numbval = i
				if tokflag {
					fmt.Printf(">>> TYPENAME old <%v> %v\n", tokname, lineno)
				}
				return TYPENAME
			}
		}
		ntypes++
		numbval = ntypes
		typeset[numbval] = tokname
		if tokflag {
			fmt.Printf(">>> TYPENAME new <%v> %v\n", tokname, lineno)
		}
		return TYPENAME

	case '"', '\'':
		match = c
		tokname = string(c)
		for {
			c = getrune(finput)
			if c == '\n' || c == EOF {
				errorf("illegal or missing ' or \"")
			}
			if c == '\\' {
				tokname += string('\\')
				c = getrune(finput)
			} else if c == match {
				if tokflag {
					fmt.Printf(">>> IDENTIFIER \"%v\" %v\n", tokname, lineno)
				}
				tokname += string(c)
				return IDENTIFIER
			}
			tokname += string(c)
		}

	case '%':
		c = getrune(finput)
		switch c {
		case '%':
			if tokflag {
				fmt.Printf(">>> MARK %%%% %v\n", lineno)
			}
			return MARK
		case '=':
			if tokflag {
				fmt.Printf(">>> PREC %%= %v\n", lineno)
			}
			return PREC
		case '{':
			if tokflag {
				fmt.Printf(">>> LCURLY %%{ %v\n", lineno)
			}
			return LCURLY
		}

		getword(c)
		// find a reserved word 找到保留字
		for i := range resrv {
			if tokname == resrv[i].name {
				if tokflag {
					fmt.Printf(">>> %%%v %v %v\n", tokname,
						resrv[i].value-PRIVATE, lineno)
				}
				return resrv[i].value
			}
		}
		errorf("invalid escape, or illegal reserved word: %v", tokname)

	case '0', '1', '2', '3', '4', '5', '6', '7', '8', '9':
		numbval = int(c - '0')
		for {
			c = getrune(finput)
			if !isdigit(c) {
				break
			}
			numbval = numbval*10 + int(c-'0')
		}
		ungetrune(finput, c)
		if tokflag {
			fmt.Printf(">>> NUMBER %v %v\n", numbval, lineno)
		}
		return NUMBER

	default:
		if isword(c) || c == '.' || c == '$' {
			getword(c)
			break //TODO　跳出switch
		}
		// |
		if tokflag {
			fmt.Printf(">>> OPERATOR %v %v\n", string(c), lineno)
		}
		return int(c)
	}

	// look ahead to distinguish IDENTIFIER from IDENTCOLON
	// 展望将IDENTIFIER与IDENTCOLON区分开
	c = getrune(finput)
	for c == ' ' || c == '\t' || c == '\n' || c == '\v' || c == '\r' || c == '/' {
		if c == '\n' {
			peekline++
		}
		// look for comments
		if c == '/' {
			peekline += skipcom()
		}
		c = getrune(finput)
	}
	if c == ':' {
		if tokflag {
			fmt.Printf(">>> IDENTCOLON %v: %v\n", tokname, lineno)
		}
		return IDENTCOLON //带有冒号的id
	}

	ungetrune(finput, c)
	if tokflag {
		fmt.Printf(">>> IDENTIFIER %v %v\n", tokname, lineno)
	}
	return IDENTIFIER
}

func getword(c rune) {
	tokname = ""
	for isword(c) || isdigit(c) || c == '.' || c == '$' {
		tokname += string(c)
		c = getrune(finput)
	}
	ungetrune(finput, c) //读出来了，但是没有使用，展示存起来
}

//
// determine the type of a symbol
//
func fdtype(t int) int {
	var v int
	var s string

	if t >= NTBASE {
		v = nontrst[t-NTBASE].value
		s = nontrst[t-NTBASE].name
	} else {
		v = TYPE(toklev[t])
		s = tokset[t].name
	}
	if v <= 0 {
		errorf("must specify type for %v", s)
	}
	return v
}

func chfind(t int, s string) int {
	if s[0] == '"' || s[0] == '\'' {
		t = 0 //字符串开始的是终结符
	}
	for i := 0; i <= ntokens; i++ {
		if s == tokset[i].name {
			return i
		}
	}
	for i := 0; i <= nnonter; i++ {
		if s == nontrst[i].name {
			return NTBASE + i
		}
	}

	// cannot find name
	if t > 1 {
		errorf("%v should have been defined earlier", s)
	}
	return defin(t, s)
}

//
// copy the union declaration to the output, and the define file if present
//
func cpyunion() {

	if !lflag {
		fmt.Fprintf(ftable, "\n//line %v:%v\n", infile, lineno)
	}
	fmt.Fprintf(ftable, "type %sSymType struct", prefix)

	level := 0

out:
	for {
		c := getrune(finput)
		if c == EOF {
			errorf("EOF encountered while processing %%union")
		}
		ftable.WriteRune(c)
		switch c {
		case '\n':
			lineno++
		case '{':
			if level == 0 {
				fmt.Fprintf(ftable, "\n\tyys int")
			}
			level++
		case '}':
			level--
			if level == 0 {
				break out
			}
		}
	}
	fmt.Fprintf(ftable, "\n\n")
}

//
// saves code between %{ and %}
// adds an import for __fmt__ the first time
//
func cpycode() {
	lno := lineno

	c := getrune(finput)
	if c == '\n' {
		c = getrune(finput)
		lineno++
	}
	if !lflag {
		fmt.Fprintf(ftable, "\n//line %v:%v\n", infile, lineno)
	}
	// accumulate until %}
	code := make([]rune, 0, 1024)
	for c != EOF {
		if c == '%' {
			c = getrune(finput)
			if c == '}' {
				emitcode(code, lno+1)
				return
			}
			code = append(code, '%')
		}
		code = append(code, c)
		if c == '\n' {
			lineno++
		}
		c = getrune(finput)
	}
	lineno = lno
	errorf("eof before %%}")
}

//
// emits code saved up from between %{ and %}
// called by cpycode
// adds an import for __yyfmt__ after the package clause
//
func emitcode(code []rune, lineno int) {
	for i, line := range lines(code) {
		writecode(line)
		if !fmtImported && isPackageClause(line) {
			fmt.Fprintln(ftable, `import __yyfmt__ "fmt"`)
			if !lflag {
				fmt.Fprintf(ftable, "//line %v:%v\n\t\t", infile, lineno+i)
			}
			fmtImported = true
		}
	}
}

//
// does this line look like a package clause?  not perfect: might be confused by early comments.
//
func isPackageClause(line []rune) bool {
	line = skipspace(line)

	// must be big enough.
	if len(line) < len("package X\n") {
		return false
	}

	// must start with "package"
	for i, r := range []rune("package") {
		if line[i] != r {
			return false
		}
	}
	line = skipspace(line[len("package"):])

	// must have another identifier.
	if len(line) == 0 || (!unicode.IsLetter(line[0]) && line[0] != '_') {
		return false
	}
	for len(line) > 0 {
		if !unicode.IsLetter(line[0]) && !unicode.IsDigit(line[0]) && line[0] != '_' {
			break
		}
		line = line[1:]
	}
	line = skipspace(line)

	// eol, newline, or comment must follow
	if len(line) == 0 {
		return true
	}
	if line[0] == '\r' || line[0] == '\n' {
		return true
	}
	if len(line) >= 2 {
		return line[0] == '/' && (line[1] == '/' || line[1] == '*')
	}
	return false
}

//
// skip initial spaces
//
func skipspace(line []rune) []rune {
	for len(line) > 0 {
		if line[0] != ' ' && line[0] != '\t' {
			break
		}
		line = line[1:]
	}
	return line
}

//
// break code into lines
//
func lines(code []rune) [][]rune {
	l := make([][]rune, 0, 100)
	for len(code) > 0 {
		// one line per loop
		var i int
		for i = range code {
			if code[i] == '\n' {
				break
			}
		}
		l = append(l, code[:i+1])
		code = code[i+1:]
	}
	return l
}

//
// writes code to ftable
//
func writecode(code []rune) {
	for _, r := range code {
		ftable.WriteRune(r)
	}
}

//
// skip over comments
// skipcom is called after reading a '/'
//
func skipcom() int {
	c := getrune(finput)
	if c == '/' {
		for c != EOF {
			if c == '\n' {
				return 1
			}
			c = getrune(finput)
		}
		errorf("EOF inside comment")
		return 0
	}
	if c != '*' {
		errorf("illegal comment")
	}

	nl := 0 // lines skipped
	c = getrune(finput)

l1:
	switch c {
	case '*':
		c = getrune(finput)
		if c == '/' {
			break
		}
		goto l1

	case '\n':
		nl++
		fallthrough

	default:
		c = getrune(finput)
		goto l1
	}
	return nl
}

//
// copy action to the next ; or closing }
//
func cpyact(curprod []int, max int) {

	if !lflag {
		fmt.Fprintf(fcode, "\n//line %v:%v", infile, lineno)
	}
	fmt.Fprint(fcode, "\n\t\t")

	lno := lineno
	brac := 0

loop:
	for {
		c := getrune(finput)

	swt:
		switch c {
		case ';':
			if brac == 0 {
				fcode.WriteRune(c)
				return
			}

		case '{':
			brac++

		case '$':
			s := 1
			tok := -1
			c = getrune(finput)

			// type description
			if c == '<' {
				ungetrune(finput, c)
				if gettok() != TYPENAME {
					errorf("bad syntax on $<ident> clause")
				}
				tok = numbval
				c = getrune(finput)
			}
			if c == '$' {
				fmt.Fprintf(fcode, "%sVAL", prefix)

				// put out the proper tag...
				if ntypes != 0 {
					if tok < 0 {
						tok = fdtype(curprod[0])
					}
					fmt.Fprintf(fcode, ".%v", typeset[tok])
				}
				continue loop
			}
			if c == '-' {
				s = -s
				c = getrune(finput)
			}
			j := 0
			if isdigit(c) {
				for isdigit(c) {
					j = j*10 + int(c-'0')
					c = getrune(finput)
				}
				ungetrune(finput, c)
				j = j * s
				if j >= max {
					errorf("Illegal use of $%v", j)
				}
			} else if isword(c) || c == '.' {
				// look for $name
				ungetrune(finput, c)
				if gettok() != IDENTIFIER {
					errorf("$ must be followed by an identifier")
				}
				tokn := chfind(2, tokname)
				fnd := -1
				c = getrune(finput)
				if c != '@' {
					ungetrune(finput, c)
				} else if gettok() != NUMBER {
					errorf("@ must be followed by number")
				} else {
					fnd = numbval
				}
				for j = 1; j < max; j++ {
					if tokn == curprod[j] {
						fnd--
						if fnd <= 0 {
							break
						}
					}
				}
				if j >= max {
					errorf("$name or $name@number not found")
				}
			} else {
				fcode.WriteRune('$')
				if s < 0 {
					fcode.WriteRune('-')
				}
				ungetrune(finput, c)
				continue loop
			}
			fmt.Fprintf(fcode, "%sDollar[%v]", prefix, j)

			// put out the proper tag
			if ntypes != 0 {
				if j <= 0 && tok < 0 {
					errorf("must specify type of $%v", j)
				}
				if tok < 0 {
					tok = fdtype(curprod[j])
				}
				fmt.Fprintf(fcode, ".%v", typeset[tok])
			}
			continue loop

		case '}':
			brac--
			if brac != 0 {
				break
			}
			fcode.WriteRune(c)
			return

		case '/':
			nc := getrune(finput)
			if nc != '/' && nc != '*' {
				ungetrune(finput, nc)
				break
			}
			// a comment
			fcode.WriteRune(c)
			fcode.WriteRune(nc)
			c = getrune(finput)
			for c != EOF {
				switch {
				case c == '\n':
					lineno++
					if nc == '/' { // end of // comment
						break swt
					}
				case c == '*' && nc == '*': // end of /* comment?
					nnc := getrune(finput)
					if nnc == '/' {
						fcode.WriteRune('*')
						fcode.WriteRune('/')
						continue loop
					}
					ungetrune(finput, nnc)
				}
				fcode.WriteRune(c)
				c = getrune(finput)
			}
			errorf("EOF inside comment")

		case '\'', '"':
			// character string or constant
			match := c
			fcode.WriteRune(c)
			c = getrune(finput)
			for c != EOF {
				if c == '\\' {
					fcode.WriteRune(c)
					c = getrune(finput)
					if c == '\n' {
						lineno++
					}
				} else if c == match {
					break swt
				}
				if c == '\n' {
					errorf("newline in string or char const")
				}
				fcode.WriteRune(c)
				c = getrune(finput)
			}
			errorf("EOF in string or character constant")

		case EOF:
			lineno = lno
			errorf("action does not terminate")

		case '\n':
			fmt.Fprint(fcode, "\n\t")
			lineno++
			continue loop
		}

		fcode.WriteRune(c)
	}
}

func openup() {
	infile = flag.Arg(0)
	finput = open(infile)
	if finput == nil {
		errorf("cannot open %v", infile)
	}

	foutput = nil
	if vflag != "" {
		foutput = create(vflag)
		if foutput == nil {
			errorf("can't create file %v", vflag)
		}
	}

	ftable = nil
	if oflag == "" {
		oflag = "y.go"
	}
	ftable = create(oflag)
	if ftable == nil {
		errorf("can't create file %v", oflag)
	}

}

//
// return a pointer to the name of symbol i
//
func symnam(i int) string {
	var s string

	if i >= NTBASE {
		s = nontrst[i-NTBASE].name
	} else {
		s = tokset[i].name
	}
	return s
}

//
// set elements 0 through n-1 to c
//
func aryfil(v []int, n, c int) {
	for i := 0; i < n; i++ {
		v[i] = c
	}
}

//
// compute an array with the beginnings of productions yielding given nonterminals
// The array pres points to these lists
// the array pyield has the lists: the total size is only NPROD+1
//
func cpres() {
	pres = make([][][]int, nnonter+1)
	curres := make([][]int, nprod)

	if false {
		for j := 0; j <= nnonter; j++ {
			fmt.Printf("nnonter[%v] = %v\n", j, nontrst[j].name)
		}
		for j := 0; j < nprod; j++ {
			fmt.Printf("prdptr[%v][0] = %v+NTBASE\n", j, prdptr[j][0]-NTBASE)
		}
	}

	fatfl = 0 // make undefined symbols nonfatal
	for i := 0; i <= nnonter; i++ {
		n := 0
		c := i + NTBASE
		for j := 0; j < nprod; j++ {
			if prdptr[j][0] == c {
				curres[n] = prdptr[j][1:]
				n++
			}
		}
		if n == 0 {
			errorf("nonterminal %v not defined", nontrst[i].name)
			continue
		}
		pres[i] = make([][]int, n)
		copy(pres[i], curres)
	}
	fatfl = 1
	if nerrors != 0 {
		summary()
		exit(1)
	}
}

//
// mark nonterminals which derive the empty string
// also, look for nonterminals which don't derive any token strings
//
func cempty() {
	var i, p, np int
	var prd []int

	pempty = make([]int, nnonter+1)

	// first, use the array pempty to detect productions that can never be reduced
	// set pempty to WHONOWS
	aryfil(pempty, nnonter+1, WHOKNOWS)

	// now, look at productions, marking nonterminals which derive something
more:
	for {
		for i = 0; i < nprod; i++ {
			prd = prdptr[i]
			if pempty[prd[0]-NTBASE] != 0 {
				continue
			}
			np = len(prd) - 1
			for p = 1; p < np; p++ {
				if prd[p] >= NTBASE && pempty[prd[p]-NTBASE] == WHOKNOWS {
					break
				}
			}
			// production can be derived
			if p == np {
				pempty[prd[0]-NTBASE] = OK
				continue more
			}
		}
		break
	}

	// now, look at the nonterminals, to see if they are all OK
	for i = 0; i <= nnonter; i++ {
		// the added production rises or falls as the start symbol ...
		if i == 0 {
			continue
		}
		if pempty[i] != OK {
			fatfl = 0
			errorf("nonterminal " + nontrst[i].name + " never derives any token string")
		}
	}

	if nerrors != 0 {
		summary()
		exit(1)
	}

	// now, compute the pempty array, to see which nonterminals derive the empty string
	// set pempty to WHOKNOWS
	aryfil(pempty, nnonter+1, WHOKNOWS)

	// loop as long as we keep finding empty nonterminals

again:
	for {
	next:
		for i = 1; i < nprod; i++ {
			// not known to be empty
			prd = prdptr[i]
			if pempty[prd[0]-NTBASE] != WHOKNOWS {
				continue
			}
			np = len(prd) - 1
			for p = 1; p < np; p++ {
				if prd[p] < NTBASE || pempty[prd[p]-NTBASE] != EMPTY {
					continue next
				}
			}

			// we have a nontrivially empty nonterminal
			pempty[prd[0]-NTBASE] = EMPTY

			// got one ... try for another
			continue again
		}
		return
	}
}

//
// compute an array with the first of nonterminals
//
func cpfir() {
	var s, n, p, np, ch, i int
	var curres [][]int
	var prd []int

	wsets = make([]Wset, nnonter+WSETINC)
	pfirst = make([]Lkset, nnonter+1)
	for i = 0; i <= nnonter; i++ {
		wsets[i].ws = mkset()
		pfirst[i] = mkset()
		curres = pres[i]
		n = len(curres)

		// initially fill the sets
		for s = 0; s < n; s++ {
			prd = curres[s]
			np = len(prd) - 1
			for p = 0; p < np; p++ {
				ch = prd[p]
				if ch < NTBASE {
					setbit(pfirst[i], ch)
					break
				}
				if pempty[ch-NTBASE] == 0 {
					break
				}
			}
		}
	}

	// now, reflect transitivity
	changes := 1
	for changes != 0 {
		changes = 0
		for i = 0; i <= nnonter; i++ {
			curres = pres[i]
			n = len(curres)
			for s = 0; s < n; s++ {
				prd = curres[s]
				np = len(prd) - 1
				for p = 0; p < np; p++ {
					ch = prd[p] - NTBASE
					if ch < 0 {
						break
					}
					changes |= setunion(pfirst[i], pfirst[ch])
					if pempty[ch] == 0 {
						break
					}
				}
			}
		}
	}

	if indebug == 0 {
		return
	}
	if foutput != nil {
		for i = 0; i <= nnonter; i++ {
			fmt.Fprintf(foutput, "\n%v: %v %v\n",
				nontrst[i].name, pfirst[i], pempty[i])
		}
	}
}

//
// generate the states
//
func stagen() {
	// initialize
	nstate = 0
	tstates = make([]int, ntokens+1)  // states generated by terminal gotos
	ntstates = make([]int, nnonter+1) // states generated by nonterminal gotos
	amem = make([]int, ACTSIZE)
	memp = 0

	clset = mkset()
	pstate[0] = 0
	pstate[1] = 0
	aryfil(clset, tbitset, 0)
	putitem(Pitem{prdptr[0], 0, 0, 0}, clset)
	tystate[0] = MUSTDO
	nstate = 1
	pstate[2] = pstate[1]

	//
	// now, the main state generation loop
	// first pass generates all of the states
	// later passes fix up lookahead
	// could be sped up a lot by remembering
	// results of the first pass rather than recomputing
	//
	first := 1
	for more := 1; more != 0; first = 0 {
		more = 0
		for i := 0; i < nstate; i++ {
			if tystate[i] != MUSTDO {
				continue
			}

			tystate[i] = DONE
			aryfil(temp1, nnonter+1, 0)

			// take state i, close it, and do gotos
			closure(i)

			// generate goto's
			for p := 0; p < cwp; p++ {
				pi := wsets[p]
				if pi.flag != 0 {
					continue
				}
				wsets[p].flag = 1
				c := pi.pitem.first
				if c <= 1 {
					if pstate[i+1]-pstate[i] <= p {
						tystate[i] = MUSTLOOKAHEAD
					}
					continue
				}

				// do a goto on c
				putitem(wsets[p].pitem, wsets[p].ws)
				for q := p + 1; q < cwp; q++ {
					// this item contributes to the goto
					if c == wsets[q].pitem.first {
						putitem(wsets[q].pitem, wsets[q].ws)
						wsets[q].flag = 1
					}
				}

				if c < NTBASE {
					state(c) // register new state
				} else {
					temp1[c-NTBASE] = state(c)
				}
			}

			if gsdebug != 0 && foutput != nil {
				fmt.Fprintf(foutput, "%v: ", i)
				for j := 0; j <= nnonter; j++ {
					if temp1[j] != 0 {
						fmt.Fprintf(foutput, "%v %v,", nontrst[j].name, temp1[j])
					}
				}
				fmt.Fprintf(foutput, "\n")
			}

			if first != 0 {
				indgo[i] = apack(temp1[1:], nnonter-1) - 1
			}

			more++
		}
	}
}

//
// generate the closure of state i
//
func closure(i int) {
	zzclose++

	// first, copy kernel of state i to wsets
	cwp = 0
	q := pstate[i+1]
	for p := pstate[i]; p < q; p++ {
		wsets[cwp].pitem = statemem[p].pitem
		wsets[cwp].flag = 1 // this item must get closed
		copy(wsets[cwp].ws, statemem[p].look)
		cwp++
	}

	// now, go through the loop, closing each item
	work := 1
	for work != 0 {
		work = 0
		for u := 0; u < cwp; u++ {
			if wsets[u].flag == 0 {
				continue
			}

			// dot is before c
			c := wsets[u].pitem.first
			if c < NTBASE {
				wsets[u].flag = 0
				// only interesting case is where . is before nonterminal
				continue
			}

			// compute the lookahead
			aryfil(clset, tbitset, 0)

			// find items involving c
			for v := u; v < cwp; v++ {
				if wsets[v].flag != 1 || wsets[v].pitem.first != c {
					continue
				}
				pi := wsets[v].pitem.prod
				ipi := wsets[v].pitem.off + 1

				wsets[v].flag = 0
				if nolook != 0 {
					continue
				}

				ch := pi[ipi]
				ipi++
				for ch > 0 {
					// terminal symbol
					if ch < NTBASE {
						setbit(clset, ch)
						break
					}

					// nonterminal symbol
					setunion(clset, pfirst[ch-NTBASE])
					if pempty[ch-NTBASE] == 0 {
						break
					}
					ch = pi[ipi]
					ipi++
				}
				if ch <= 0 {
					setunion(clset, wsets[v].ws)
				}
			}

			//
			// now loop over productions derived from c
			//
			curres := pres[c-NTBASE]
			n := len(curres)

		nexts:
			// initially fill the sets
			for s := 0; s < n; s++ {
				prd := curres[s]

				//
				// put these items into the closure
				// is the item there
				//
				for v := 0; v < cwp; v++ {
					// yes, it is there
					if wsets[v].pitem.off == 0 &&
						aryeq(wsets[v].pitem.prod, prd) != 0 {
						if nolook == 0 &&
							setunion(wsets[v].ws, clset) != 0 {
							wsets[v].flag = 1
							work = 1
						}
						continue nexts
					}
				}

				//  not there; make a new entry
				if cwp >= len(wsets) {
					awsets := make([]Wset, cwp+WSETINC)
					copy(awsets, wsets)
					wsets = awsets
				}
				wsets[cwp].pitem = Pitem{prd, 0, prd[0], -prd[len(prd)-1]}
				wsets[cwp].flag = 1
				wsets[cwp].ws = mkset()
				if nolook == 0 {
					work = 1
					copy(wsets[cwp].ws, clset)
				}
				cwp++
			}
		}
	}

	// have computed closure; flags are reset; return
	if cldebug != 0 && foutput != nil {
		fmt.Fprintf(foutput, "\nState %v, nolook = %v\n", i, nolook)
		for u := 0; u < cwp; u++ {
			if wsets[u].flag != 0 {
				fmt.Fprintf(foutput, "flag set\n")
			}
			wsets[u].flag = 0
			fmt.Fprintf(foutput, "\t%v", writem(wsets[u].pitem))
			prlook(wsets[u].ws)
			fmt.Fprintf(foutput, "\n")
		}
	}
}

//
// sorts last state,and sees if it equals earlier ones. returns state number
//
func state(c int) int {
	zzstate++
	p1 := pstate[nstate]
	p2 := pstate[nstate+1]
	if p1 == p2 {
		return 0 // null state
	}

	// sort the items
	var k, l int
	for k = p1 + 1; k < p2; k++ { // make k the biggest
		for l = k; l > p1; l-- {
			if statemem[l].pitem.prodno < statemem[l-1].pitem.prodno ||
				statemem[l].pitem.prodno == statemem[l-1].pitem.prodno &&
					statemem[l].pitem.off < statemem[l-1].pitem.off {
				s := statemem[l]
				statemem[l] = statemem[l-1]
				statemem[l-1] = s
			} else {
				break
			}
		}
	}

	size1 := p2 - p1 // size of state

	var i int
	if c >= NTBASE {
		i = ntstates[c-NTBASE]
	} else {
		i = tstates[c]
	}

look:
	for ; i != 0; i = mstates[i] {
		// get ith state
		q1 := pstate[i]
		q2 := pstate[i+1]
		size2 := q2 - q1
		if size1 != size2 {
			continue
		}
		k = p1
		for l = q1; l < q2; l++ {
			if aryeq(statemem[l].pitem.prod, statemem[k].pitem.prod) == 0 ||
				statemem[l].pitem.off != statemem[k].pitem.off {
				continue look
			}
			k++
		}

		// found it
		pstate[nstate+1] = pstate[nstate] // delete last state

		// fix up lookaheads
		if nolook != 0 {
			return i
		}
		k = p1
		for l = q1; l < q2; l++ {
			if setunion(statemem[l].look, statemem[k].look) != 0 {
				tystate[i] = MUSTDO
			}
			k++
		}
		return i
	}

	// state is new
	zznewstate++
	if nolook != 0 {
		errorf("yacc state/nolook error")
	}
	pstate[nstate+2] = p2
	if nstate+1 >= NSTATES {
		errorf("too many states")
	}
	if c >= NTBASE {
		mstates[nstate] = ntstates[c-NTBASE]
		ntstates[c-NTBASE] = nstate
	} else {
		mstates[nstate] = tstates[c]
		tstates[c] = nstate
	}
	tystate[nstate] = MUSTDO
	nstate++
	return nstate - 1
}

func putitem(p Pitem, set Lkset) {
	p.off++
	p.first = p.prod[p.off]

	if pidebug != 0 && foutput != nil {
		fmt.Fprintf(foutput, "putitem(%v), state %v\n", writem(p), nstate)
	}
	j := pstate[nstate+1]
	if j >= len(statemem) {
		asm := make([]Item, j+STATEINC)
		copy(asm, statemem)
		statemem = asm
	}
	statemem[j].pitem = p
	if nolook == 0 {
		s := mkset()
		copy(s, set)
		statemem[j].look = s
	}
	j++
	pstate[nstate+1] = j
}

//
// creates output string for item pointed to by pp
//
func writem(pp Pitem) string {
	var i int

	p := pp.prod
	q := chcopy(nontrst[prdptr[pp.prodno][0]-NTBASE].name) + ": "
	npi := pp.off

	pi := aryeq(p, prdptr[pp.prodno])

	for {
		c := ' '
		if pi == npi {
			c = '.'
		}
		q += string(c)

		i = p[pi]
		pi++
		if i <= 0 {
			break
		}
		q += chcopy(symnam(i))
	}

	// an item calling for a reduction
	i = p[npi]
	if i < 0 {
		q += fmt.Sprintf("    (%v)", -i)
	}

	return q
}

//
// pack state i from temp1 into amem
//
func apack(p []int, n int) int {
	//
	// we don't need to worry about checking because
	// we will only look at entries known to be there...
	// eliminate leading and trailing 0's
	//
	off := 0
	pp := 0
	for ; pp <= n && p[pp] == 0; pp++ {
		off--
	}

	// no actions
	if pp > n {
		return 0
	}
	for ; n > pp && p[n] == 0; n-- {
	}
	p = p[pp : n+1]

	// now, find a place for the elements from p to q, inclusive
	r := len(amem) - len(p)

nextk:
	for rr := 0; rr <= r; rr++ {
		qq := rr
		for pp = 0; pp < len(p); pp++ {
			if p[pp] != 0 {
				if p[pp] != amem[qq] && amem[qq] != 0 {
					continue nextk
				}
			}
			qq++
		}

		// we have found an acceptable k
		if pkdebug != 0 && foutput != nil {
			fmt.Fprintf(foutput, "off = %v, k = %v\n", off+rr, rr)
		}
		qq = rr
		for pp = 0; pp < len(p); pp++ {
			if p[pp] != 0 {
				if qq > memp {
					memp = qq
				}
				amem[qq] = p[pp]
			}
			qq++
		}
		if pkdebug != 0 && foutput != nil {
			for pp = 0; pp <= memp; pp += 10 {
				fmt.Fprintf(foutput, "\n")
				for qq = pp; qq <= pp+9; qq++ {
					fmt.Fprintf(foutput, "%v ", amem[qq])
				}
				fmt.Fprintf(foutput, "\n")
			}
		}
		return off + rr
	}
	errorf("no space in action table")
	return 0
}

//
// print the output for the states
//
func output() {
	var c, u, v int

	if !lflag {
		fmt.Fprintf(ftable, "\n//line yacctab:1")
	}
	var actions []int

	if len(errors) > 0 {
		stateTable = make([]Row, nstate)
	}

	noset := mkset()

	// output the stuff for state i
	for i := 0; i < nstate; i++ {
		nolook = 0
		if tystate[i] != MUSTLOOKAHEAD {
			nolook = 1
		}
		closure(i)

		// output actions
		nolook = 1
		aryfil(temp1, ntokens+nnonter+1, 0)
		for u = 0; u < cwp; u++ {
			c = wsets[u].pitem.first
			if c > 1 && c < NTBASE && temp1[c] == 0 {
				for v = u; v < cwp; v++ {
					if c == wsets[v].pitem.first {
						putitem(wsets[v].pitem, noset)
					}
				}
				temp1[c] = state(c)
			} else if c > NTBASE {
				c -= NTBASE
				if temp1[c+ntokens] == 0 {
					temp1[c+ntokens] = amem[indgo[i]+c]
				}
			}
		}
		if i == 1 {
			temp1[1] = ACCEPTCODE
		}

		// now, we have the shifts; look at the reductions
		lastred = 0
		for u = 0; u < cwp; u++ {
			c = wsets[u].pitem.first

			// reduction
			if c > 0 {
				continue
			}
			lastred = -c
			us := wsets[u].ws
			for k := 0; k <= ntokens; k++ {
				if bitset(us, k) == 0 {
					continue
				}
				if temp1[k] == 0 {
					temp1[k] = c
				} else if temp1[k] < 0 { // reduce/reduce conflict
					if foutput != nil {
						fmt.Fprintf(foutput,
							"\n %v: reduce/reduce conflict  (red'ns "+
								"%v and %v) on %v",
							i, -temp1[k], lastred, symnam(k))
					}
					if -temp1[k] > lastred {
						temp1[k] = -lastred
					}
					zzrrconf++
				} else {
					// potential shift/reduce conflict
					precftn(lastred, k, i)
				}
			}
		}
		actions = addActions(actions, i)
	}

	arrayOutColumns("Exca", actions, 2, false)
	fmt.Fprintf(ftable, "\n")
	ftable.WriteRune('\n')
	fmt.Fprintf(ftable, "const %sPrivate = %v\n", prefix, PRIVATE)
}

//
// decide a shift/reduce conflict by precedence.
// r is a rule number, t a token number
// the conflict is in state s
// temp1[t] is changed to reflect the action
//
func precftn(r, t, s int) {
	action := NOASC

	lp := levprd[r]
	lt := toklev[t]
	if PLEVEL(lt) == 0 || PLEVEL(lp) == 0 {
		// conflict
		if foutput != nil {
			fmt.Fprintf(foutput,
				"\n%v: shift/reduce conflict (shift %v(%v), red'n %v(%v)) on %v",
				s, temp1[t], PLEVEL(lt), r, PLEVEL(lp), symnam(t))
		}
		zzsrconf++
		return
	}
	if PLEVEL(lt) == PLEVEL(lp) {
		action = ASSOC(lt)
	} else if PLEVEL(lt) > PLEVEL(lp) {
		action = RASC // shift
	} else {
		action = LASC
	} // reduce
	switch action {
	case BASC: // error action
		temp1[t] = ERRCODE
	case LASC: // reduce
		temp1[t] = -r
	}
}

//
// output state i
// temp1 has the actions, lastred the default
//
func addActions(act []int, i int) []int {
	var p, p1 int

	// find the best choice for lastred
	lastred = 0
	ntimes := 0
	for j := 0; j <= ntokens; j++ {
		if temp1[j] >= 0 {
			continue
		}
		if temp1[j]+lastred == 0 {
			continue
		}
		// count the number of appearances of temp1[j]
		count := 0
		tred := -temp1[j]
		levprd[tred] |= REDFLAG
		for p = 0; p <= ntokens; p++ {
			if temp1[p]+tred == 0 {
				count++
			}
		}
		if count > ntimes {
			lastred = tred
			ntimes = count
		}
	}

	//
	// for error recovery, arrange that, if there is a shift on the
	// error recovery token, `error', that the default be the error action
	//
	if temp1[2] > 0 {
		lastred = 0
	}

	// clear out entries in temp1 which equal lastred
	// count entries in optst table
	n := 0
	for p = 0; p <= ntokens; p++ {
		p1 = temp1[p]
		if p1+lastred == 0 {
			temp1[p] = 0
			p1 = 0
		}
		if p1 > 0 && p1 != ACCEPTCODE && p1 != ERRCODE {
			n++
		}
	}

	wrstate(i)
	defact[i] = lastred
	flag := 0
	os := make([]int, n*2)
	n = 0
	for p = 0; p <= ntokens; p++ {
		p1 = temp1[p]
		if p1 != 0 {
			if p1 < 0 {
				p1 = -p1
			} else if p1 == ACCEPTCODE {
				p1 = -1
			} else if p1 == ERRCODE {
				p1 = 0
			} else {
				os[n] = p
				n++
				os[n] = p1
				n++
				zzacent++
				continue
			}
			if flag == 0 {
				act = append(act, -1, i)
			}
			flag++
			act = append(act, p, p1)
			zzexcp++
		}
	}
	if flag != 0 {
		defact[i] = -2
		act = append(act, -2, lastred)
	}
	optst[i] = os
	return act
}

//
// writes state i
//
func wrstate(i int) {
	var j0, j1, u int
	var pp, qq int

	if len(errors) > 0 {
		actions := append([]int(nil), temp1...)
		defaultAction := ERRCODE
		if lastred != 0 {
			defaultAction = -lastred
		}
		stateTable[i] = Row{actions, defaultAction}
	}

	if foutput == nil {
		return
	}
	fmt.Fprintf(foutput, "\nstate %v\n", i)
	qq = pstate[i+1]
	for pp = pstate[i]; pp < qq; pp++ {
		fmt.Fprintf(foutput, "\t%v\n", writem(statemem[pp].pitem))
	}
	if tystate[i] == MUSTLOOKAHEAD {
		// print out empty productions in closure
		for u = pstate[i+1] - pstate[i]; u < cwp; u++ {
			if wsets[u].pitem.first < 0 {
				fmt.Fprintf(foutput, "\t%v\n", writem(wsets[u].pitem))
			}
		}
	}

	// check for state equal to another
	for j0 = 0; j0 <= ntokens; j0++ {
		j1 = temp1[j0]
		if j1 != 0 {
			fmt.Fprintf(foutput, "\n\t%v  ", symnam(j0))

			// shift, error, or accept
			if j1 > 0 {
				if j1 == ACCEPTCODE {
					fmt.Fprintf(foutput, "accept")
				} else if j1 == ERRCODE {
					fmt.Fprintf(foutput, "error")
				} else {
					fmt.Fprintf(foutput, "shift %v", j1)
				}
			} else {
				fmt.Fprintf(foutput, "reduce %v (src line %v)", -j1, rlines[-j1])
			}
		}
	}

	// output the final production
	if lastred != 0 {
		fmt.Fprintf(foutput, "\n\t.  reduce %v (src line %v)\n\n",
			lastred, rlines[lastred])
	} else {
		fmt.Fprintf(foutput, "\n\t.  error\n\n")
	}

	// now, output nonterminal actions
	j1 = ntokens
	for j0 = 1; j0 <= nnonter; j0++ {
		j1++
		if temp1[j1] != 0 {
			fmt.Fprintf(foutput, "\t%v  goto %v\n", symnam(j0+NTBASE), temp1[j1])
		}
	}
}

//
// output the gotos for the nontermninals
//
func go2out() {
	for i := 1; i <= nnonter; i++ {
		go2gen(i)

		// find the best one to make default
		best := -1
		times := 0

		// is j the most frequent
		for j := 0; j < nstate; j++ {
			if tystate[j] == 0 {
				continue
			}
			if tystate[j] == best {
				continue
			}

			// is tystate[j] the most frequent
			count := 0
			cbest := tystate[j]
			for k := j; k < nstate; k++ {
				if tystate[k] == cbest {
					count++
				}
			}
			if count > times {
				best = cbest
				times = count
			}
		}

		// best is now the default entry
		zzgobest += times - 1
		n := 0
		for j := 0; j < nstate; j++ {
			if tystate[j] != 0 && tystate[j] != best {
				n++
			}
		}
		goent := make([]int, 2*n+1)
		n = 0
		for j := 0; j < nstate; j++ {
			if tystate[j] != 0 && tystate[j] != best {
				goent[n] = j
				n++
				goent[n] = tystate[j]
				n++
				zzgoent++
			}
		}

		// now, the default
		if best == -1 {
			best = 0
		}

		zzgoent++
		goent[n] = best
		yypgo[i] = goent
	}
}

//
// output the gotos for nonterminal c
//
func go2gen(c int) {
	var i, cc, p, q int

	// first, find nonterminals with gotos on c
	aryfil(temp1, nnonter+1, 0)
	temp1[c] = 1
	work := 1
	for work != 0 {
		work = 0
		for i = 0; i < nprod; i++ {
			// cc is a nonterminal with a goto on c
			cc = prdptr[i][1] - NTBASE
			if cc >= 0 && temp1[cc] != 0 {
				// thus, the left side of production i does too
				cc = prdptr[i][0] - NTBASE
				if temp1[cc] == 0 {
					work = 1
					temp1[cc] = 1
				}
			}
		}
	}

	// now, we have temp1[c] = 1 if a goto on c in closure of cc
	if g2debug != 0 && foutput != nil {
		fmt.Fprintf(foutput, "%v: gotos on ", nontrst[c].name)
		for i = 0; i <= nnonter; i++ {
			if temp1[i] != 0 {
				fmt.Fprintf(foutput, "%v ", nontrst[i].name)
			}
		}
		fmt.Fprintf(foutput, "\n")
	}

	// now, go through and put gotos into tystate
	aryfil(tystate, nstate, 0)
	for i = 0; i < nstate; i++ {
		q = pstate[i+1]
		for p = pstate[i]; p < q; p++ {
			cc = statemem[p].pitem.first
			if cc >= NTBASE {
				// goto on c is possible
				if temp1[cc-NTBASE] != 0 {
					tystate[i] = amem[indgo[i]+c]
					break
				}
			}
		}
	}
}

//
// in order to free up the mem and amem arrays for the optimizer,
// and still be able to output yyr1, etc., after the sizes of
// the action array is known, we hide the nonterminals
// derived by productions in levprd.
//
func hideprod() {
	nred := 0
	levprd[0] = 0
	for i := 1; i < nprod; i++ {
		if (levprd[i] & REDFLAG) == 0 {
			if foutput != nil {
				fmt.Fprintf(foutput, "Rule not reduced: %v\n",
					writem(Pitem{prdptr[i], 0, 0, i}))
			}
			fmt.Printf("rule %v never reduced\n", writem(Pitem{prdptr[i], 0, 0, i}))
			nred++
		}
		levprd[i] = prdptr[i][0] - NTBASE
	}
	if nred != 0 {
		fmt.Printf("%v rules never reduced\n", nred)
	}
}

func callopt() {
	var j, k, p, q, i int
	var v []int

	pgo = make([]int, nnonter+1)
	pgo[0] = 0
	maxoff = 0
	maxspr = 0
	for i = 0; i < nstate; i++ {
		k = 32000
		j = 0
		v = optst[i]
		q = len(v)
		for p = 0; p < q; p += 2 {
			if v[p] > j {
				j = v[p]
			}
			if v[p] < k {
				k = v[p]
			}
		}

		// nontrivial situation
		if k <= j {
			// j is now the range
			//			j -= k;			// call scj
			if k > maxoff {
				maxoff = k
			}
		}
		tystate[i] = q + 2*j
		if j > maxspr {
			maxspr = j
		}
	}

	// initialize ggreed table
	ggreed = make([]int, nnonter+1)
	for i = 1; i <= nnonter; i++ {
		ggreed[i] = 1
		j = 0

		// minimum entry index is always 0
		v = yypgo[i]
		q = len(v) - 1
		for p = 0; p < q; p += 2 {
			ggreed[i] += 2
			if v[p] > j {
				j = v[p]
			}
		}
		ggreed[i] = ggreed[i] + 2*j
		if j > maxoff {
			maxoff = j
		}
	}

	// now, prepare to put the shift actions into the amem array
	for i = 0; i < ACTSIZE; i++ {
		amem[i] = 0
	}
	maxa = 0
	for i = 0; i < nstate; i++ {
		if tystate[i] == 0 && adb > 1 {
			fmt.Fprintf(ftable, "State %v: null\n", i)
		}
		indgo[i] = yyFlag
	}

	i = nxti()
	for i != NOMORE {
		if i >= 0 {
			stin(i)
		} else {
			gin(-i)
		}
		i = nxti()
	}

	// print amem array
	if adb > 2 {
		for p = 0; p <= maxa; p += 10 {
			fmt.Fprintf(ftable, "%v  ", p)
			for i = 0; i < 10; i++ {
				fmt.Fprintf(ftable, "%v  ", amem[p+i])
			}
			ftable.WriteRune('\n')
		}
	}

	aoutput()
	osummary()
}

//
// finds the next i
//
func nxti() int {
	max := 0
	maxi := 0
	for i := 1; i <= nnonter; i++ {
		if ggreed[i] >= max {
			max = ggreed[i]
			maxi = -i
		}
	}
	for i := 0; i < nstate; i++ {
		if tystate[i] >= max {
			max = tystate[i]
			maxi = i
		}
	}
	if max == 0 {
		return NOMORE
	}
	return maxi
}

func gin(i int) {
	var s int

	// enter gotos on nonterminal i into array amem
	ggreed[i] = 0

	q := yypgo[i]
	nq := len(q) - 1

	// now, find amem place for it
nextgp:
	for p := 0; p < ACTSIZE; p++ {
		if amem[p] != 0 {
			continue
		}
		for r := 0; r < nq; r += 2 {
			s = p + q[r] + 1
			if s > maxa {
				maxa = s
				if maxa >= ACTSIZE {
					errorf("a array overflow")
				}
			}
			if amem[s] != 0 {
				continue nextgp
			}
		}

		// we have found amem spot
		amem[p] = q[nq]
		if p > maxa {
			maxa = p
		}
		for r := 0; r < nq; r += 2 {
			s = p + q[r] + 1
			amem[s] = q[r+1]
		}
		pgo[i] = p
		if adb > 1 {
			fmt.Fprintf(ftable, "Nonterminal %v, entry at %v\n", i, pgo[i])
		}
		return
	}
	errorf("cannot place goto %v\n", i)
}

func stin(i int) {
	var s int

	tystate[i] = 0

	// enter state i into the amem array
	q := optst[i]
	nq := len(q)

nextn:
	// find an acceptable place
	for n := -maxoff; n < ACTSIZE; n++ {
		flag := 0
		for r := 0; r < nq; r += 2 {
			s = q[r] + n
			if s < 0 || s > ACTSIZE {
				continue nextn
			}
			if amem[s] == 0 {
				flag++
			} else if amem[s] != q[r+1] {
				continue nextn
			}
		}

		// check the position equals another only if the states are identical
		for j := 0; j < nstate; j++ {
			if indgo[j] == n {

				// we have some disagreement
				if flag != 0 {
					continue nextn
				}
				if nq == len(optst[j]) {

					// states are equal
					indgo[i] = n
					if adb > 1 {
						fmt.Fprintf(ftable, "State %v: entry at"+
							"%v equals state %v\n",
							i, n, j)
					}
					return
				}

				// we have some disagreement
				continue nextn
			}
		}

		for r := 0; r < nq; r += 2 {
			s = q[r] + n
			if s > maxa {
				maxa = s
			}
			if amem[s] != 0 && amem[s] != q[r+1] {
				errorf("clobber of a array, pos'n %v, by %v", s, q[r+1])
			}
			amem[s] = q[r+1]
		}
		indgo[i] = n
		if adb > 1 {
			fmt.Fprintf(ftable, "State %v: entry at %v\n", i, indgo[i])
		}
		return
	}
	errorf("Error; failure to place state %v", i)
}

//
// this version is for limbo
// write out the optimized parser
//
func aoutput() {
	ftable.WriteRune('\n')
	fmt.Fprintf(ftable, "const %sLast = %v\n", prefix, maxa+1)
	arout("Act", amem, maxa+1)
	arout("Pact", indgo, nstate)
	arout("Pgo", pgo, nnonter+1)
}

//
// put out other arrays, copy the parsers
//
func others() {
	var i, j int

	arout("R1", levprd, nprod)
	aryfil(temp1, nprod, 0)

	//
	//yyr2 is the number of rules for each production
	//
	for i = 1; i < nprod; i++ {
		temp1[i] = len(prdptr[i]) - 2
	}
	arout("R2", temp1, nprod)

	aryfil(temp1, nstate, -1000)
	for i = 0; i <= ntokens; i++ {
		for j := tstates[i]; j != 0; j = mstates[j] {
			temp1[j] = i
		}
	}
	for i = 0; i <= nnonter; i++ {
		for j = ntstates[i]; j != 0; j = mstates[j] {
			temp1[j] = -i
		}
	}
	arout("Chk", temp1, nstate)
	arrayOutColumns("Def", defact[:nstate], 10, false)

	// put out token translation tables
	// table 1 has 0-256
	aryfil(temp1, 256, 0)
	c := 0
	for i = 1; i <= ntokens; i++ {
		j = tokset[i].value
		if j >= 0 && j < 256 {
			if temp1[j] != 0 {
				fmt.Print("yacc bug -- cannot have 2 different Ts with same value\n")
				fmt.Printf("	%s and %s\n", tokset[i].name, tokset[temp1[j]].name)
				nerrors++
			}
			temp1[j] = i
			if j > c {
				c = j
			}
		}
	}
	for i = 0; i <= c; i++ {
		if temp1[i] == 0 {
			temp1[i] = YYLEXUNK
		}
	}
	arout("Tok1", temp1, c+1)

	// table 2 has PRIVATE-PRIVATE+256
	aryfil(temp1, 256, 0)
	c = 0
	for i = 1; i <= ntokens; i++ {
		j = tokset[i].value - PRIVATE
		if j >= 0 && j < 256 {
			if temp1[j] != 0 {
				fmt.Print("yacc bug -- cannot have 2 different Ts with same value\n")
				fmt.Printf("	%s and %s\n", tokset[i].name, tokset[temp1[j]].name)
				nerrors++
			}
			temp1[j] = i
			if j > c {
				c = j
			}
		}
	}
	arout("Tok2", temp1, c+1)

	// table 3 has everything else
	ftable.WriteRune('\n')
	var v []int
	for i = 1; i <= ntokens; i++ {
		j = tokset[i].value
		if j >= 0 && j < 256 {
			continue
		}
		if j >= PRIVATE && j < 256+PRIVATE {
			continue
		}

		v = append(v, j, i)
	}
	v = append(v, 0)
	arout("Tok3", v, len(v))
	fmt.Fprintf(ftable, "\n")

	// Custom error messages.
	fmt.Fprintf(ftable, "\n")
	fmt.Fprintf(ftable, "var %sErrorMessages = [...]struct {\n", prefix)
	fmt.Fprintf(ftable, "\tstate int\n")
	fmt.Fprintf(ftable, "\ttoken int\n")
	fmt.Fprintf(ftable, "\tmsg   string\n")
	fmt.Fprintf(ftable, "}{\n")
	for _, error := range errors {
		lineno = error.lineno
		state, token := runMachine(error.tokens)
		fmt.Fprintf(ftable, "\t{%v, %v, %s},\n", state, token, error.msg)
	}
	fmt.Fprintf(ftable, "}\n")

	// copy parser text
	ch := getrune(finput)
	for ch != EOF {
		ftable.WriteRune(ch)
		ch = getrune(finput)
	}

	// copy yaccpar
	if !lflag {
		fmt.Fprintf(ftable, "\n//line yaccpar:1\n")
	}

	yaccpar = strings.Replace(yaccpar, prefix+"lexType", lexType, -1)

	parts := strings.SplitN(yaccpar, prefix+"run()", 2)
	fmt.Fprintf(ftable, "%v", parts[0])
	ftable.Write(fcode.Bytes())
	fmt.Fprintf(ftable, "%v", parts[1])
}

func runMachine(tokens []string) (state, token int) {
	var stack []int
	i := 0
	token = -1

Loop:
	if token < 0 {
		token = chfind(2, tokens[i])
		i++
	}

	row := stateTable[state]

	c := token
	if token >= NTBASE {
		c = token - NTBASE + ntokens
	}
	action := row.actions[c]
	if action == 0 {
		action = row.defaultAction
	}

	switch {
	case action == ACCEPTCODE:
		errorf("tokens are accepted")
		return
	case action == ERRCODE:
		if token >= NTBASE {
			errorf("error at non-terminal token %s", symnam(token))
		}
		return
	case action > 0:
		// Shift to state action.
		stack = append(stack, state)
		state = action
		token = -1
		goto Loop
	default:
		// Reduce by production -action.
		prod := prdptr[-action]
		if rhsLen := len(prod) - 2; rhsLen > 0 {
			n := len(stack) - rhsLen
			state = stack[n]
			stack = stack[:n]
		}
		if token >= 0 {
			i--
		}
		token = prod[0]
		goto Loop
	}
}

func minMax(v []int) (min, max int) {
	if len(v) == 0 {
		return
	}
	min = v[0]
	max = v[0]
	for _, i := range v {
		if i < min {
			min = i
		}
		if i > max {
			max = i
		}
	}
	return
}

// return the smaller integral base type to store the values in v
func minType(v []int, allowUnsigned bool) (typ string) {
	typ = "int"
	typeLen := 8
	min, max := minMax(v)
	checkType := func(name string, size, minType, maxType int) {
		if min >= minType && max <= maxType && typeLen > size {
			typ = name
			typeLen = size
		}
	}
	checkType("int32", 4, math.MinInt32, math.MaxInt32)
	checkType("int16", 2, math.MinInt16, math.MaxInt16)
	checkType("int8", 1, math.MinInt8, math.MaxInt8)
	if allowUnsigned {
		// Do not check for uint32, not worth and won't compile on 32 bit systems
		checkType("uint16", 2, 0, math.MaxUint16)
		checkType("uint8", 1, 0, math.MaxUint8)
	}
	return
}

func arrayOutColumns(s string, v []int, columns int, allowUnsigned bool) {
	s = prefix + s
	ftable.WriteRune('\n')
	minType := minType(v, allowUnsigned)
	fmt.Fprintf(ftable, "var %v = [...]%s{", s, minType)
	for i, val := range v {
		if i%columns == 0 {
			fmt.Fprintf(ftable, "\n\t")
		} else {
			ftable.WriteRune(' ')
		}
		fmt.Fprintf(ftable, "%d,", val)
	}
	fmt.Fprintf(ftable, "\n}\n")
}

func arout(s string, v []int, n int) {
	arrayOutColumns(s, v[:n], 10, true)
}

//
// output the summary on y.output
//
func summary() {
	if foutput != nil {
		fmt.Fprintf(foutput, "\n%v terminals, %v nonterminals\n", ntokens, nnonter+1)
		fmt.Fprintf(foutput, "%v grammar rules, %v/%v states\n", nprod, nstate, NSTATES)
		fmt.Fprintf(foutput, "%v shift/reduce, %v reduce/reduce conflicts reported\n", zzsrconf, zzrrconf)
		fmt.Fprintf(foutput, "%v working sets used\n", len(wsets))
		fmt.Fprintf(foutput, "memory: parser %v/%v\n", memp, ACTSIZE)
		fmt.Fprintf(foutput, "%v extra closures\n", zzclose-2*nstate)
		fmt.Fprintf(foutput, "%v shift entries, %v exceptions\n", zzacent, zzexcp)
		fmt.Fprintf(foutput, "%v goto entries\n", zzgoent)
		fmt.Fprintf(foutput, "%v entries saved by goto default\n", zzgobest)
	}
	if zzsrconf != 0 || zzrrconf != 0 {
		fmt.Printf("\nconflicts: ")
		if zzsrconf != 0 {
			fmt.Printf("%v shift/reduce", zzsrconf)
		}
		if zzsrconf != 0 && zzrrconf != 0 {
			fmt.Printf(", ")
		}
		if zzrrconf != 0 {
			fmt.Printf("%v reduce/reduce", zzrrconf)
		}
		fmt.Printf("\n")
	}
}

//
// write optimizer summary
//
func osummary() {
	if foutput == nil {
		return
	}
	i := 0
	for p := maxa; p >= 0; p-- {
		if amem[p] == 0 {
			i++
		}
	}

	fmt.Fprintf(foutput, "Optimizer space used: output %v/%v\n", maxa+1, ACTSIZE)
	fmt.Fprintf(foutput, "%v table entries, %v zero\n", maxa+1, i)
	fmt.Fprintf(foutput, "maximum spread: %v, maximum offset: %v\n", maxspr, maxoff)
}

//
// copies and protects "'s in q
//
func chcopy(q string) string {
	s := ""
	i := 0
	j := 0
	for i = 0; i < len(q); i++ {
		if q[i] == '"' {
			s += q[j:i] + "\\"
			j = i
		}
	}
	return s + q[j:i]
}

func usage() {
	fmt.Fprintf(stderr, "usage: yacc [-o output] [-v parsetable] input\n")
	exit(1)
}

func bitset(set Lkset, bit int) int { return set[bit>>5] & (1 << uint(bit&31)) }

func setbit(set Lkset, bit int) { set[bit>>5] |= (1 << uint(bit&31)) }

func mkset() Lkset { return make([]int, tbitset) }

//
// set a to the union of a and b
// return 1 if b is not a subset of a, 0 otherwise
//
func setunion(a, b []int) int {
	sub := 0
	for i := 0; i < tbitset; i++ {
		x := a[i]
		y := x | b[i]
		a[i] = y
		if y != x {
			sub = 1
		}
	}
	return sub
}

func prlook(p Lkset) {
	if p == nil {
		fmt.Fprintf(foutput, "\tNULL")
		return
	}
	fmt.Fprintf(foutput, " { ")
	for j := 0; j <= ntokens; j++ {
		if bitset(p, j) != 0 {
			fmt.Fprintf(foutput, "%v ", symnam(j))
		}
	}
	fmt.Fprintf(foutput, "}")
}

//
// utility routines
//
var peekrune rune

func isdigit(c rune) bool { return c >= '0' && c <= '9' }

func isword(c rune) bool {
	return c >= 0xa0 || c == '_' || (c >= 'a' && c <= 'z') || (c >= 'A' && c <= 'Z')
}

//
// return 1 if 2 arrays are equal
// return 0 if not equal
//
func aryeq(a []int, b []int) int {
	n := len(a)
	if len(b) != n {
		return 0
	}
	for ll := 0; ll < n; ll++ {
		if a[ll] != b[ll] {
			return 0
		}
	}
	return 1
}

func getrune(f *bufio.Reader) rune {
	var r rune

	if peekrune != 0 {
		if peekrune == EOF {
			return EOF
		}
		r = peekrune
		peekrune = 0
		return r
	}
	//TODO 读取一个uft8字符
	c, n, err := f.ReadRune()
	if n == 0 {
		return EOF
	}
	if err != nil {
		errorf("read error: %v", err)
	}
	//fmt.Printf("rune = %v n=%v\n", string(c), n);
	return c
}

func ungetrune(f *bufio.Reader, c rune) {
	if f != finput {
		panic("ungetc - not finput")
	}
	if peekrune != 0 {
		panic("ungetc - 2nd unget")
	}
	peekrune = c
}

func open(s string) *bufio.Reader {
	b, err := ioutil.ReadFile(s)
	if err != nil {
		errorf("error read file %s: %s", s, err.Error())
	}
	if err := azDefine.preprocess_input(b); err != nil {
		errorf("preprocess input: %s", err.Error())
	}

	if eflag {
		var efile string
		if oflag == "" {
			efile = "y.e"

		} else {
			efile = strings.TrimSuffix(oflag, ".go") + ".e"
		}

		ioutil.WriteFile(efile, b, 0644)
	}

	fi := bytes.NewReader(b)
	return bufio.NewReader(fi)
}

func create(s string) *bufio.Writer {
	fo, err := os.Create(s)
	if err != nil {
		errorf("error creating %v: %v", s, err)
	}
	//fmt.Printf("create %v mode %v\n", s);
	return bufio.NewWriter(fo)
}

//
// write out error comment
//
func lerrorf(lineno int, s string, v ...interface{}) {
	nerrors++
	fmt.Fprintf(stderr, s, v...)
	fmt.Fprintf(stderr, ": %v:%v\n", infile, lineno)
	if fatfl != 0 {
		summary()
		exit(1)
	}
}

func errorf(s string, v ...interface{}) {
	lerrorf(lineno, s, v...)
}

func exit(status int) {
	if ftable != nil {
		ftable.Flush()
		ftable = nil
		gofmt()
	}
	if foutput != nil {
		foutput.Flush()
		foutput = nil
	}
	if stderr != nil {
		stderr.Flush()
		stderr = nil
	}
	os.Exit(status)
}

func gofmt() {
	src, err := ioutil.ReadFile(oflag)
	if err != nil {
		return
	}
	src, err = format.Source(src)
	if err != nil {
		return
	}
	ioutil.WriteFile(oflag, src, 0666)
}

var yaccpar string // will be processed version of yaccpartext: s/$$/prefix/g
var yaccpartext = `
/*	parser for yacc output	*/

var (
	$$Debug        = 0
	$$ErrorVerbose = false
)

type $$Lexer interface {
	Lex(lval *$$SymType) int
	Error(s string)
}

type $$Parser interface {
	Parse($$Lexer) int
	Lookahead() int
}

type $$ParserImpl struct {
	lval  $$SymType
	stack [$$InitialStackSize]$$SymType
	char  int
}

func (p *$$ParserImpl) Lookahead() int {
	return p.char
}

func $$NewParser() $$Parser {
	return &$$ParserImpl{}
}

const $$Flag = -1000

func $$Tokname(c int) string {
	if c >= 1 && c-1 < len($$Toknames) {
		if $$Toknames[c-1] != "" {
			return $$Toknames[c-1]
		}
	}
	return __yyfmt__.Sprintf("tok-%v", c)
}

func $$Statname(s int) string {
	if s >= 0 && s < len($$Statenames) {
		if $$Statenames[s] != "" {
			return $$Statenames[s]
		}
	}
	return __yyfmt__.Sprintf("state-%v", s)
}

func $$ErrorMessage(state, lookAhead int) string {
	const TOKSTART = 4

	if !$$ErrorVerbose {
		return "syntax error"
	}

	for _, e := range $$ErrorMessages {
		if e.state == state && e.token == lookAhead {
			return "syntax error: " + e.msg
		}
	}

	res := "syntax error: unexpected " + $$Tokname(lookAhead)

	// To match Bison, suggest at most four expected tokens.
	expected := make([]int, 0, 4)

	// Look for shiftable tokens.
	base := int($$Pact[state])
	for tok := TOKSTART; tok-1 < len($$Toknames); tok++ {
		if n := base + tok; n >= 0 && n < $$Last && int($$Chk[int($$Act[n])]) == tok {
			if len(expected) == cap(expected) {
				return res
			}
			expected = append(expected, tok)
		}
	}

	if $$Def[state] == -2 {
		i := 0
		for $$Exca[i] != -1 || int($$Exca[i+1]) != state {
			i += 2
		}

		// Look for tokens that we accept or reduce.
		for i += 2; $$Exca[i] >= 0; i += 2 {
			tok := int($$Exca[i])
			if tok < TOKSTART || $$Exca[i+1] == 0 {
				continue
			}
			if len(expected) == cap(expected) {
				return res
			}
			expected = append(expected, tok)
		}

		// If the default action is to accept or reduce, give up.
		if $$Exca[i+1] != 0 {
			return res
		}
	}

	for i, tok := range expected {
		if i == 0 {
			res += ", expecting "
		} else {
			res += " or "
		}
		res += $$Tokname(tok)
	}
	return res
}

func $$lex2(char int) (token int) {
	token = 0
	if char <= 0 {
		token = int($$Tok1[0])
		goto out
	}
<<<<<<< HEAD
	if char < len($$Tok1) { //单个字符的token
		token = $$Tok1[char] //token字符串的数组的下标
=======
	if char < len($$Tok1) {
		token = int($$Tok1[char])
>>>>>>> 897bd77c
		goto out
	}
	if char >= $$Private { //多个字符组成的token
		if char < $$Private+len($$Tok2) {
			token = int($$Tok2[char-$$Private])
			goto out
		}
	}
	for i := 0; i < len($$Tok3); i += 2 {
		token = int($$Tok3[i+0])
		if token == char {
			token = int($$Tok3[i+1])
			goto out
		}
	}

out:
	if token == 0 {
		token = int($$Tok2[1]) /* unknown char */
	}

	return token
}

func $$lex1(lex $$Lexer, lval *$$SymType) (char, token int) {
	//char 就是token的数字的值
	char = lex.Lex(lval)
	token =  $$lex2(char)
	if $$Debug >= 3 {
		__yyfmt__.Printf("lex %s(%d)\n", $$Tokname(token), uint(char))
	}
	return char, token
}

func $$Parse($$lex $$Lexer) int {
	return $$NewParser().Parse($$lex)
}

func ($$rcvr *$$ParserImpl) Parse($$lex $$Lexer) int {
	var $$n int
	var $$VAL $$SymType
	var $$Dollar []$$SymType
	_ = $$Dollar // silence set and not used
	$$S := $$rcvr.stack[:]

	Nerrs := 0   /* number of errors */
	Errflag := 0 /* error recovery flag */
	$$state := 0
	$$rcvr.char = -1
	$$token := -1 // $$rcvr.char translated into internal numbering
	defer func() {
		// Make sure we report no lookahead when not parsing.
		$$state = -1
		$$rcvr.char = -1
		$$token = -1
	}()
	$$p := -1

	lx := $$lex.($$lexType)
	_ = lx

	goto $$stack

ret0:
	return 0

ret1:
	return 1

$$stack:
	/* put a state and value onto the stack */
	if $$Debug >= 4 {
		__yyfmt__.Printf("char %v in %v\n", $$Tokname($$token), $$Statname($$state))
	}

	$$p++//栈的指针
	if $$p >= len($$S) {
		nyys := make([]$$SymType, len($$S)*2)
		copy(nyys, $$S)
		$$S = nyys
	}
	$$S[$$p] = $$VAL//入栈
	$$S[$$p].yys = $$state

$$newstate:
	$$n = int($$Pact[$$state])
	if $$n <= $$Flag {
		goto $$default /* simple state */
	}
	if $$rcvr.char < 0 {
		$$rcvr.char, $$token = $$lex1($$lex, &$$rcvr.lval)
	}
	$$n += $$token
	if $$n < 0 || $$n >= $$Last {
		goto $$default
	}
<<<<<<< HEAD
	$$n = $$Act[$$n]
	if $$Chk[$$n] == $$token { /* valid shift 有效 shift*/
=======
	$$n = int($$Act[$$n])
	if int($$Chk[$$n]) == $$token { /* valid shift */
>>>>>>> 897bd77c
		$$rcvr.char = -1
		$$token = -1
		$$VAL = $$rcvr.lval
		$$state = $$n
		if Errflag > 0 {
			Errflag--
		}
		goto $$stack
	}

$$default:
	/* default state action */
	$$n = int($$Def[$$state])
	if $$n == -2 {
		if $$rcvr.char < 0 {
			$$rcvr.char, $$token = $$lex1($$lex, &$$rcvr.lval)
		}

		/* look through exception table */
		xi := 0
		for {
			if $$Exca[xi+0] == -1 && int($$Exca[xi+1]) == $$state {
				break
			}
			xi += 2
		}
		for xi += 2; ; xi += 2 {
			$$n = int($$Exca[xi+0])
			if $$n < 0 || $$n == $$token {
				break
			}
		}
		$$n = int($$Exca[xi+1])
		if $$n < 0 {
			goto ret0
		}
	}
	if $$n == 0 {
		/* error ... attempt to resume parsing */
		switch Errflag {
		case 0: /* brand new error 全新错误*/
			$$lex.Error($$ErrorMessage($$state, $$token))
			Nerrs++
			if $$Debug >= 1 {
				__yyfmt__.Printf("%s", $$Statname($$state))
				__yyfmt__.Printf(" saw %s\n", $$Tokname($$token))
			}
			fallthrough

		case 1, 2: /* incompletely recovered error ... try again 未完全恢复的错误...请重试*/
			Errflag = 3

			/* find a state where "error" is a legal shift action 找到“错误”是合法shift动作的状态*/
			for $$p >= 0 {
				$$n = int($$Pact[$$S[$$p].yys]) + $$ErrCode
				if $$n >= 0 && $$n < $$Last {
					$$state = int($$Act[$$n]) /* simulate a shift of "error" */
					if int($$Chk[$$state]) == $$ErrCode {
						goto $$stack
					}
				}

				/* the current p has no shift on "error", pop stack */
				if $$Debug >= 2 {
					__yyfmt__.Printf("error recovery pops state %d\n", $$S[$$p].yys)
				}
				$$p--
			}
			/* there is no state on the stack with an error shift ... abort */
			goto ret1

		case 3: /* no shift yet; clobber input char */
			if $$Debug >= 2 {
				__yyfmt__.Printf("error recovery discards %s\n", $$Tokname($$token))
			}
			if $$token == $$EofCode {
				goto ret1
			}
			$$rcvr.char = -1
			$$token = -1
			goto $$newstate /* try again in the same state */
		}
	}

	/* reduction by production $$n */
	if $$Debug >= 2 {
		//在哪个状态中，规约到哪个状态
		__yyfmt__.Printf("reduce %v in:\n\t%v\n", $$n, $$Statname($$state))
	}

	$$nt := $$n
	$$pt := $$p
	_ = $$pt // guard against "declared and not used"

	$$p -= int($$R2[$$n])
	// $$p is now the index of $0. Perform the default action. Iff the
	// reduced production is ε, $1 is possibly out of range.
	if $$p+1 >= len($$S) {
		nyys := make([]$$SymType, len($$S)*2)
		copy(nyys, $$S)
		$$S = nyys
	}
	$$VAL = $$S[$$p+1]//从栈中取一个数据?

	/* consult goto table to find next state */
	$$n = int($$R1[$$n])
	$$g := int($$Pgo[$$n])
	$$j := $$g + $$S[$$p].yys + 1

	if $$j >= $$Last {
		$$state = int($$Act[$$g])
	} else {
		$$state = int($$Act[$$j])
		if int($$Chk[$$state]) != -$$n {
			$$state = int($$Act[$$g])
		}
	}
	// dummy call; replaced with literal code
	// yypt 就是栈顶元素的下标
	$$run()
	goto $$stack /* stack new state and value */
}
`<|MERGE_RESOLUTION|>--- conflicted
+++ resolved
@@ -3462,13 +3462,8 @@
 		token = int($$Tok1[0])
 		goto out
 	}
-<<<<<<< HEAD
 	if char < len($$Tok1) { //单个字符的token
-		token = $$Tok1[char] //token字符串的数组的下标
-=======
-	if char < len($$Tok1) {
-		token = int($$Tok1[char])
->>>>>>> 897bd77c
+		token = int($$Tok1[char]) //token字符串的数组的下标
 		goto out
 	}
 	if char >= $$Private { //多个字符组成的token
@@ -3565,13 +3560,8 @@
 	if $$n < 0 || $$n >= $$Last {
 		goto $$default
 	}
-<<<<<<< HEAD
 	$$n = $$Act[$$n]
-	if $$Chk[$$n] == $$token { /* valid shift 有效 shift*/
-=======
-	$$n = int($$Act[$$n])
-	if int($$Chk[$$n]) == $$token { /* valid shift */
->>>>>>> 897bd77c
+	if int($$Chk[$$n]) == $$token { /* valid shift 有效 shift*/
 		$$rcvr.char = -1
 		$$token = -1
 		$$VAL = $$rcvr.lval
